from selenium import webdriver
from selenium.webdriver.chrome.service import Service
from selenium.webdriver.chrome.options import Options
from selenium.webdriver.common.by import By
from selenium.webdriver.support.ui import WebDriverWait
from selenium.webdriver.support import expected_conditions as EC
from selenium.common.exceptions import TimeoutException, WebDriverException
from selenium.webdriver.common.action_chains import ActionChains
from typing import List, Tuple, Type, Dict
from bs4 import BeautifulSoup
from urllib.parse import urlparse
from fake_useragent import UserAgent
from selenium_stealth import stealth
import undetected_chromedriver as uc
import chromedriver_autoinstaller
import certifi
import ssl
import time
import random
import os
import shutil
import tempfile
import markdownify
import sys
import re

sys.path.append(os.path.dirname(os.path.dirname(os.path.abspath(__file__))))

from sources.utility import pretty_print, animate_thinking
from sources.logger import Logger


def get_chrome_path() -> str:
    """Get the path to the Chrome executable."""
    if sys.platform.startswith("win"):
        paths = [
            "C:\\Program Files\\Google\\Chrome\\Application\\chrome.exe",
            "C:\\Program Files (x86)\\Google\\Chrome\\Application\\chrome.exe",
            os.path.join(
                os.environ.get("LOCALAPPDATA", ""),
                "Google\\Chrome\\Application\\chrome.exe",
            ),  # User install
        ]
    elif sys.platform.startswith("darwin"):  # macOS
        paths = [
            "/Applications/Google Chrome.app/Contents/MacOS/Google Chrome",
            "/Applications/Google Chrome Beta.app/Contents/MacOS/Google Chrome Beta",
        ]
    else:  # Linux
        paths = [
            "/usr/bin/google-chrome",
            "/usr/bin/chromium-browser",
            "/usr/bin/chromium",
            "/opt/chrome/chrome",
            "/usr/local/bin/chrome",
        ]

    for path in paths:
        if os.path.exists(path) and os.access(path, os.X_OK):  # Check if executable
            return path
    print("Looking for Google Chrome in these locations failed:")
    print("\n".join(paths))
    chrome_path_env = os.environ.get("CHROME_EXECUTABLE_PATH")
    if (
        chrome_path_env
        and os.path.exists(chrome_path_env)
        and os.access(chrome_path_env, os.X_OK)
    ):
        return chrome_path_env
    path = input(
        "Google Chrome not found. Please enter the path to the Chrome executable: "
    )
    if os.path.exists(path) and os.access(path, os.X_OK):
        os.environ["CHROME_EXECUTABLE_PATH"] = path
        print(f"Chrome path saved to environment variable CHROME_EXECUTABLE_PATH")
        return path
    return None


def get_random_user_agent() -> str:
    """Get a random user agent string with associated vendor."""
    user_agents = [
        {
            "ua": "Mozilla/5.0 (Windows NT 10.0; Win64; x64) AppleWebKit/537.36 (KHTML, like Gecko) Chrome/92.0.4515.159 Safari/537.36",
            "vendor": "Google Inc.",
        },
        {
            "ua": "Mozilla/5.0 (Macintosh; Intel Mac OS X 14_6_1) AppleWebKit/605.1.15 (KHTML, like Gecko) Version/17.0 Safari/605.1.15",
            "vendor": "Apple Inc.",
        },
        {
            "ua": "Mozilla/5.0 (X11; Linux x86_64; rv:128.0) Gecko/20100101 Firefox/128.0",
            "vendor": "",
        },
    ]
    return random.choice(user_agents)

<<<<<<< HEAD

def create_driver(
    headless=False, stealth_mode=True, crx_path="./crx/nopecha.crx"
) -> webdriver.Chrome:
=======
def install_chromedriver() -> str:
    """
    Install the ChromeDriver if not already installed. Return the path.
    """
    chromedriver_path = shutil.which("chromedriver")
    if not chromedriver_path:
        try:
            chromedriver_path = chromedriver_autoinstaller.install()
        except Exception as e:
            raise FileNotFoundError(
                "ChromeDriver not found and could not be installed automatically. "
                "Please install it manually from https://chromedriver.chromium.org/downloads."
                "and ensure it's in your PATH or specify the path directly."
                "See know issues in readme if your chrome version is above 115."
            ) from e
    if not chromedriver_path:
        raise FileNotFoundError("ChromeDriver not found. Please install it or add it to your PATH.")
    return chromedriver_path

def bypass_ssl() -> str:
    """
    This is a fallback for stealth mode to bypass SSL verification. Which can fail on some setup.
    """
    pretty_print("This is a workaround for SSL issues but upsafe we strongly advice you update your certifi SSL certificate.", color="warning")
    ssl._create_default_https_context = ssl._create_unverified_context

def create_undetected_chromedriver(service, chrome_options) -> webdriver.Chrome:
    """Create an undetected ChromeDriver instance."""
    try:
        driver = uc.Chrome(service=service, options=chrome_options)
    except Exception as e:
        pretty_print(f"Failed to create Chrome driver: {str(e)}. Trying to bypass SSL...", color="failure")
        try:
            bypass_ssl()
            driver = uc.Chrome(service=service, options=chrome_options)
        except Exception as e:
            pretty_print(f"Failed to create Chrome driver, fallback failed:\n{str(e)}.", color="failure")
            raise e
        raise e
    # hide webdriver flag
    driver.execute_script("Object.defineProperty(navigator, 'webdriver', {get: () => undefined})") 
    return driver

def create_driver(headless=False, stealth_mode=True, crx_path="./crx/nopecha.crx") -> webdriver.Chrome:
>>>>>>> fa2852d3
    """Create a Chrome WebDriver with specified options."""
    chrome_options = Options()
    chrome_path = get_chrome_path()

    if not chrome_path:
        raise FileNotFoundError("Google Chrome not found. Please install it.")
    chrome_options.binary_location = chrome_path

    if headless:
        chrome_options.add_argument("--headless")
        chrome_options.add_argument("--disable-gpu")
        chrome_options.add_argument("--disable-webgl")
    user_data_dir = tempfile.mkdtemp()
    user_agent = get_random_user_agent()
    chrome_options.add_argument(f"--user-data-dir={user_data_dir}")
    chrome_options.add_argument("--no-sandbox")
    chrome_options.add_argument("--disable-dev-shm-usage")
    chrome_options.add_argument("--mute-audio")
    chrome_options.add_argument("--disable-notifications")
    chrome_options.add_argument("--autoplay-policy=user-gesture-required")
    chrome_options.add_argument("--disable-blink-features=AutomationControlled")
    chrome_options.add_argument(f'user-agent={user_agent["ua"]}')
    resolutions = [(1920, 1080), (1366, 768), (1440, 900)]
    width, height = random.choice(resolutions)
    chrome_options.add_argument(f"--window-size={width},{height}")
    if not stealth_mode:
        # crx file can't be installed in stealth mode
        if not os.path.exists(crx_path):
            pretty_print(f"Anti-captcha CRX not found at {crx_path}.", color="failure")
        else:
            chrome_options.add_extension(crx_path)

<<<<<<< HEAD
    chromedriver_path = os.environ.get("CHROMEDRIVER_PATH")
    if not os.path.exists(chromedriver_path):
        chromedriver_path = chromedriver_autoinstaller.install()

    if not chromedriver_path:
        raise FileNotFoundError(
            "ChromeDriver not found. Please install it or add it to your PATH."
        )
=======
    chromedriver_path = install_chromedriver()
>>>>>>> fa2852d3

    service = Service(chromedriver_path)
    if stealth_mode:
        chrome_options.add_argument("--disable-blink-features=AutomationControlled")
<<<<<<< HEAD
        driver = uc.Chrome(service=service, options=chrome_options)
        driver.execute_script(
            "Object.defineProperty(navigator, 'webdriver', {get: () => undefined})"
        )
        chrome_version = driver.capabilities["browserVersion"]
        stealth(
            driver,
=======
        driver = create_undetected_chromedriver(service, chrome_options)
        chrome_version = driver.capabilities['browserVersion']
        stealth(driver,
>>>>>>> fa2852d3
            languages=["en-US", "en"],
            vendor=user_agent["vendor"],
            platform=(
                "Win64"
                if "Windows" in user_agent["ua"]
                else "MacIntel" if "Macintosh" in user_agent["ua"] else "Linux x86_64"
            ),
            webgl_vendor="Intel Inc.",
            renderer="Intel Iris OpenGL Engine",
            fix_hairline=True,
        )
        return driver
    security_prefs = {
        "profile.default_content_setting_values.media_stream": 2,
        "profile.default_content_setting_values.geolocation": 2,
        "safebrowsing.enabled": True,
    }
    chrome_options.add_experimental_option("prefs", security_prefs)
    chrome_options.add_experimental_option("excludeSwitches", ["enable-automation"])
    chrome_options.add_experimental_option("useAutomationExtension", False)
    return webdriver.Chrome(service=service, options=chrome_options)


class Browser:
    def __init__(self, driver, anticaptcha_manual_install=False):
        """Initialize the browser with optional AntiCaptcha installation."""
        self.js_scripts_folder = (
            "./sources/web_scripts/" if not __name__ == "__main__" else "./web_scripts/"
        )
        self.anticaptcha = "https://chrome.google.com/webstore/detail/nopecha-captcha-solver/dknlfmjaanfblgfdfebhijalfmhmjjjo/related"
        self.logger = Logger("browser.log")
        self.screenshot_folder = os.path.join(os.getcwd(), ".screenshots")
        self.tabs = []
        try:
            self.driver = driver
            self.wait = WebDriverWait(self.driver, 10)
        except Exception as e:
            raise Exception(f"Failed to initialize browser: {str(e)}")
        self.setup_tabs()
        if anticaptcha_manual_install:
            self.load_anticatpcha_manually()

    def setup_tabs(self):
        self.tabs = self.driver.window_handles
        self.driver.get("https://www.google.com")
        self.screenshot()

    def switch_control_tab(self):
        self.logger.log("Switching to control tab.")
        self.driver.switch_to.window(self.tabs[0])

    def load_anticatpcha_manually(self):
        pretty_print(
            "You might want to install the AntiCaptcha extension for captchas.",
            color="warning",
        )
        self.driver.get(self.anticaptcha)

    def go_to(self, url: str) -> bool:
        """Navigate to a specified URL."""
        time.sleep(random.uniform(0.4, 2.5))  # more human behavior
        try:
            initial_handles = self.driver.window_handles
            self.driver.get(url)
            try:
                wait = WebDriverWait(self.driver, timeout=10)
                wait.until(
                    lambda driver: (
                        not any(
                            keyword in driver.page_source.lower()
                            for keyword in ["checking your browser", "captcha"]
                        )
                    ),
                    message="stuck on 'checking browser' or verification screen",
                )
            except TimeoutException:
                self.logger.warning(
                    "Timeout while waiting for page to bypass 'checking your browser'"
                )
            self.apply_web_safety()
            self.logger.log(f"Navigated to: {url}")
            return True
        except TimeoutException as e:
            self.logger.error(f"Timeout waiting for {url} to load: {str(e)}")
            return False
        except WebDriverException as e:
            self.logger.error(f"Error navigating to {url}: {str(e)}")
            return False
        except Exception as e:
            self.logger.error(f"Fatal error with go_to method on {url}:\n{str(e)}")
            raise e

    def is_sentence(self, text: str) -> bool:
        """Check if the text qualifies as a meaningful sentence or contains important error codes."""
        text = text.strip()

        if any(c.isdigit() for c in text):
            return True
        words = re.findall(r"\w+", text, re.UNICODE)
        word_count = len(words)
        has_punctuation = any(
            text.endswith(p)
            for p in [".", "，", ",", "!", "?", "。", "！", "？", "।", "۔"]
        )
        is_long_enough = word_count > 4
        return word_count >= 5 and (has_punctuation or is_long_enough)

    def get_text(self) -> str | None:
        """Get page text as formatted Markdown"""
        try:
            soup = BeautifulSoup(self.driver.page_source, "html.parser")
            for element in soup(["script", "style", "noscript", "meta", "link"]):
                element.decompose()
            markdown_converter = markdownify.MarkdownConverter(
                heading_style="ATX",
                strip=["a"],
                autolinks=False,
                bullets="•",
                strong_em_symbol="*",
                default_title=False,
            )
            markdown_text = markdown_converter.convert(str(soup.body))
            lines = []
            for line in markdown_text.splitlines():
                stripped = line.strip()
                if stripped and self.is_sentence(stripped):
                    cleaned = " ".join(stripped.split())
                    lines.append(cleaned)
            result = "[Start of page]\n\n" + "\n\n".join(lines) + "\n\n[End of page]"
            result = re.sub(r"!\[(.*?)\]\(.*?\)", r"[IMAGE: \1]", result)
            self.logger.info(f"Extracted text: {result[:100]}...")
            self.logger.info(f"Extracted text length: {len(result)}")
            return result[:8192]
        except Exception as e:
            self.logger.error(f"Error getting text: {str(e)}")
            return None

    def clean_url(self, url: str) -> str:
        """Clean URL to keep only the part needed for navigation to the page"""
        clean = url.split("#")[0]
        parts = clean.split("?", 1)
        base_url = parts[0]
        if len(parts) > 1:
            query = parts[1]
            essential_params = []
            for param in query.split("&"):
                if (
                    param.startswith("_skw=")
                    or param.startswith("q=")
                    or param.startswith("s=")
                ):
                    essential_params.append(param)
                elif (
                    param.startswith("_")
                    or param.startswith("hash=")
                    or param.startswith("itmmeta=")
                ):
                    break
            if essential_params:
                return f"{base_url}?{'&'.join(essential_params)}"
        return base_url

    def is_link_valid(self, url: str) -> bool:
        """Check if a URL is a valid link (page, not related to icon or metadata)."""
        if len(url) > 72:
            self.logger.warning(f"URL too long: {url}")
            return False
        parsed_url = urlparse(url)
        if not parsed_url.scheme or not parsed_url.netloc:
            self.logger.warning(f"Invalid URL: {url}")
            return False
        if re.search(r"/\d+$", parsed_url.path):
            return False
        image_extensions = [".jpg", ".jpeg", ".png", ".gif", ".bmp", ".tiff", ".webp"]
        metadata_extensions = [".ico", ".xml", ".json", ".rss", ".atom"]
        for ext in image_extensions + metadata_extensions:
            if url.lower().endswith(ext):
                return False
        return True

    def get_navigable(self) -> List[str]:
        """Get all navigable links on the current page."""
        try:
            links = []
            elements = self.driver.find_elements(By.TAG_NAME, "a")

            for element in elements:
                href = element.get_attribute("href")
                if href and href.startswith(("http", "https")):
                    links.append(
                        {
                            "url": href,
                            "text": element.text.strip(),
                            "is_displayed": element.is_displayed(),
                        }
                    )

            self.logger.info(f"Found {len(links)} navigable links")
            return [
                self.clean_url(link["url"])
                for link in links
                if (link["is_displayed"] == True and self.is_link_valid(link["url"]))
            ]
        except Exception as e:
            self.logger.error(f"Error getting navigable links: {str(e)}")
            return []

    def click_element(self, xpath: str) -> bool:
        """Click an element specified by XPath."""
        try:
            element = self.wait.until(EC.element_to_be_clickable((By.XPATH, xpath)))
            if not element.is_displayed():
                return False
            if not element.is_enabled():
                return False
            try:
                self.logger.error(f"Scrolling to element for click_element.")
                self.driver.execute_script(
                    "arguments[0].scrollIntoView({block: 'center', behavior: 'smooth'});",
                    element,
                )
                time.sleep(0.1)
                element.click()
                self.logger.info(f"Clicked element at {xpath}")
                return True
            except ElementClickInterceptedException as e:
                self.logger.error(f"Error click_element: {str(e)}")
                return False
        except TimeoutException:
            self.logger.warning(f"Timeout clicking element.")
            return False
        except Exception as e:
            self.logger.error(f"Unexpected error clicking element at {xpath}: {str(e)}")
            return False

    def load_js(self, file_name: str) -> str:
        """Load javascript from script folder to inject to page."""
        path = os.path.join(self.js_scripts_folder, file_name)
        self.logger.info(f"Loading js at {path}")
        try:
            with open(path, "r") as f:
                return f.read()
        except FileNotFoundError as e:
            raise Exception(f"Could not find: {path}") from e
        except Exception as e:
            raise e

    def find_all_inputs(self, timeout=3):
        """Find all inputs elements on the page."""
        try:
            WebDriverWait(self.driver, timeout).until(
                EC.presence_of_element_located((By.TAG_NAME, "body"))
            )
        except Exception as e:
            self.logger.error(f"Error waiting for input element: {str(e)}")
            return []
        time.sleep(0.5)
        script = self.load_js("find_inputs.js")
        input_elements = self.driver.execute_script(script)
        return input_elements

    def get_form_inputs(self) -> List[str]:
        """Extract all input from the page and return them."""
        try:
            input_elements = self.find_all_inputs()
            if not input_elements:
                self.logger.info("No input element on page.")
                return ["No input forms found on the page."]

            form_strings = []
            for element in input_elements:
                input_type = element.get("type") or "text"
                if (
                    input_type in ["hidden", "submit", "button", "image"]
                    or not element["displayed"]
                ):
                    continue
                input_name = element.get("text") or element.get("id") or input_type
                if input_type == "checkbox" or input_type == "radio":
                    try:
                        checked_status = (
                            "checked" if element.is_selected() else "unchecked"
                        )
                    except Exception as e:
                        continue
                    form_strings.append(f"[{input_name}]({checked_status})")
                else:
                    form_strings.append(f"[{input_name}](" ")")
            return form_strings

        except Exception as e:
            raise e

    def get_buttons_xpath(self) -> List[str]:
        """
        Find buttons and return their type and xpath.
        """
        buttons = self.driver.find_elements(
            By.TAG_NAME, "button"
        ) + self.driver.find_elements(By.XPATH, "//input[@type='submit']")
        result = []
        for i, button in enumerate(buttons):
            if not button.is_displayed() or not button.is_enabled():
                continue
            text = (
                (button.text or button.get_attribute("value") or "")
                .lower()
                .replace(" ", "")
            )
            xpath = f"(//button | //input[@type='submit'])[{i + 1}]"
            result.append((text, xpath))
        result.sort(key=lambda x: len(x[0]))
        return result

    def wait_for_submission_outcome(self, timeout: int = 10) -> bool:
        """
        Wait for a submission outcome (e.g., URL change or new element).
        """
        try:
            self.logger.info("Waiting for submission outcome...")
            wait = WebDriverWait(self.driver, timeout)
            wait.until(
                lambda driver: driver.current_url != self.driver.current_url
                or driver.find_elements(By.XPATH, "//*[contains(text(), 'success')]")
            )
            self.logger.info("Detected submission outcome")
            return True
        except TimeoutException:
            self.logger.warning("No submission outcome detected")
            return False

    def find_and_click_btn(self, btn_type: str = "login", timeout: int = 5) -> bool:
        """Find and click a submit button matching the specified type."""
        buttons = self.get_buttons_xpath()
        if not buttons:
            self.logger.warning("No visible buttons found")
            return False

        for button_text, xpath in buttons:
            if (
                btn_type.lower() in button_text.lower()
                or btn_type.lower() in xpath.lower()
            ):
                try:
                    wait = WebDriverWait(self.driver, timeout)
                    element = wait.until(
                        EC.element_to_be_clickable((By.XPATH, xpath)),
                        message=f"Button with XPath '{xpath}' not clickable within {timeout} seconds",
                    )
                    if self.click_element(xpath):
                        self.logger.info(
                            f"Clicked button '{button_text}' at XPath: {xpath}"
                        )
                        return True
                    else:
                        self.logger.warning(
                            f"Button '{button_text}' at XPath: {xpath} not clickable"
                        )
                        return False
                except TimeoutException:
                    self.logger.warning(
                        f"Timeout waiting for '{button_text}' button at XPath: {xpath}"
                    )
                    return False
                except Exception as e:
                    self.logger.error(
                        f"Error clicking button '{button_text}' at XPath: {xpath} - {str(e)}"
                    )
                    return False
        self.logger.warning(f"No button matching '{btn_type}' found")
        return False

    def tick_all_checkboxes(self) -> bool:
        """
        Find and tick all checkboxes on the page.
        Returns True if successful, False if any issues occur.
        """
        try:
            checkboxes = self.driver.find_elements(
                By.XPATH, "//input[@type='checkbox']"
            )
            if not checkboxes:
                self.logger.info("No checkboxes found on the page")
                return True

            for index, checkbox in enumerate(checkboxes, 1):
                try:
                    WebDriverWait(self.driver, 10).until(
                        EC.element_to_be_clickable(checkbox)
                    )
                    self.driver.execute_script(
                        "arguments[0].scrollIntoView({block: 'center', inline: 'center'});",
                        checkbox,
                    )
                    if not checkbox.is_selected():
                        try:
                            checkbox.click()
                            self.logger.info(f"Ticked checkbox {index}")
                        except ElementClickInterceptedException:
                            self.driver.execute_script(
                                "arguments[0].click();", checkbox
                            )
                            self.logger.warning(f"Click checkbox {index} intercepted")
                    else:
                        self.logger.info(f"Checkbox {index} already ticked")
                except TimeoutException:
                    self.logger.warning(
                        f"Timeout waiting for checkbox {index} to be clickable"
                    )
                    continue
                except Exception as e:
                    self.logger.error(f"Error ticking checkbox {index}: {str(e)}")
                    continue
            return True
        except Exception as e:
            self.logger.error(f"Error finding checkboxes: {str(e)}")
            return False

    def find_and_click_submission(self, timeout: int = 10) -> bool:
        possible_submissions = [
            "login",
            "submit",
            "register",
            "continue",
            "apply",
            "ok",
            "confirm",
            "proceed",
            "accept",
            "done",
            "finish",
            "start",
            "calculate",
        ]
        for submission in possible_submissions:
            if self.find_and_click_btn(submission, timeout):
                self.logger.info(f"Clicked on submission button: {submission}")
                return True
        self.logger.warning("No submission button found")
        return False

    def find_input_xpath_by_name(self, inputs, name: str) -> str | None:
        for field in inputs:
            if name in field["text"]:
                return field["xpath"]
        return None

    def fill_form_inputs(self, input_list: List[str]) -> bool:
        """Fill inputs based on a list of [name](value) strings."""
        if not isinstance(input_list, list):
            self.logger.error("input_list must be a list")
            return False
        inputs = self.find_all_inputs()
        try:
            for input_str in input_list:
                match = re.match(r"\[(.*?)\]\((.*?)\)", input_str)
                if not match:
                    self.logger.warning(f"Invalid format for input: {input_str}")
                    continue

                name, value = match.groups()
                name = name.strip()
                value = value.strip()
                xpath = self.find_input_xpath_by_name(inputs, name)
                if not xpath:
                    self.logger.warning(f"Input field '{name}' not found")
                    continue
                try:
                    element = WebDriverWait(self.driver, 10).until(
                        EC.element_to_be_clickable((By.XPATH, xpath))
                    )
                except TimeoutException:
                    self.logger.error(
                        f"Timeout waiting for element '{name}' to be clickable"
                    )
                    continue
                self.driver.execute_script(
                    "arguments[0].scrollIntoView(true);", element
                )
                if not element.is_displayed() or not element.is_enabled():
                    self.logger.warning(
                        f"Element '{name}' is not interactable (not displayed or disabled)"
                    )
                    continue
                input_type = (element.get_attribute("type") or "text").lower()
                if input_type in ["checkbox", "radio"]:
                    is_checked = element.is_selected()
                    should_be_checked = value.lower() == "checked"

                    if is_checked != should_be_checked:
                        element.click()
                        self.logger.info(f"Set {name} to {value}")
                else:
                    element.clear()
                    element.send_keys(value)
                    self.logger.info(f"Filled {name} with {value}")
            return True
        except Exception as e:
            self.logger.error(f"Error filling form inputs: {str(e)}")
            return False

    def fill_form(self, input_list: List[str]) -> bool:
        """Fill form inputs based on a list of [name](value) and submit."""
        if not isinstance(input_list, list):
            self.logger.error("input_list must be a list")
            return False
        if self.fill_form_inputs(input_list):
            self.logger.info("Form filled successfully")
            self.tick_all_checkboxes()
            if self.find_and_click_submission():
                if self.wait_for_submission_outcome():
                    self.logger.info("Submission outcome detected")
                    return True
                else:
                    self.logger.warning("No submission outcome detected")
            else:
                self.logger.warning("Failed to submit form")
        self.logger.warning("Failed to fill form inputs")
        return False

    def get_current_url(self) -> str:
        """Get the current URL of the page."""
        return self.driver.current_url

    def get_page_title(self) -> str:
        """Get the title of the current page."""
        return self.driver.title

    def scroll_bottom(self) -> bool:
        """Scroll to the bottom of the page."""
        try:
            self.logger.info("Scrolling to the bottom of the page...")
            self.driver.execute_script(
                "window.scrollTo(0, document.body.scrollHeight);"
            )
            time.sleep(0.5)
            return True
        except Exception as e:
            self.logger.error(f"Error scrolling: {str(e)}")
            return False

    def get_screenshot(self) -> str:
        return self.screenshot_folder + "/updated_screen.png"

    def screenshot(self, filename: str = "updated_screen.png") -> bool:
        """Take a screenshot of the current page."""
        self.logger.info("Taking screenshot...")
        time.sleep(0.1)
        try:
            path = os.path.join(self.screenshot_folder, filename)
            if not os.path.exists(self.screenshot_folder):
                os.makedirs(self.screenshot_folder)
            self.driver.save_screenshot(path)
            self.logger.info(f"Screenshot saved as {filename}")
            return True
        except Exception as e:
            self.logger.error(f"Error taking screenshot: {str(e)}")
            return False

    def apply_web_safety(self):
        """
        Apply security measures to block any website malicious/annoying execution, privacy violation etc..
        """
        self.logger.info("Applying web safety measures...")
        script = self.load_js("inject_safety_script.js")
        input_elements = self.driver.execute_script(script)


if __name__ == "__main__":
    driver = create_driver(headless=False, stealth_mode=True)
    browser = Browser(driver, anticaptcha_manual_install=True)

    input("press enter to continue")
    print("AntiCaptcha / Form Test")
    # browser.go_to("https://www.browserscan.net/bot-detection")
    # txt = browser.get_text()
    # browser.go_to("https://www.google.com/recaptcha/api2/demo")
    browser.go_to("https://home.openweathermap.org/users/sign_up")
    inputs_visible = browser.get_form_inputs()
    print("inputs:", inputs_visible)
    # inputs_fill = ['[q](checked)', '[q](checked)', '[user[username]](mlg)', '[user[email]](mlg.fcu@gmail.com)', '[user[password]](placeholder_P@ssw0rd123)', '[user[password_confirmation]](placeholder_P@ssw0rd123)']
    # browser.fill_form(inputs_fill)
    input("press enter to exit")<|MERGE_RESOLUTION|>--- conflicted
+++ resolved
@@ -30,6 +30,7 @@
 from sources.logger import Logger
 
 
+
 def get_chrome_path() -> str:
     """Get the path to the Chrome executable."""
     if sys.platform.startswith("win"):
@@ -95,57 +96,10 @@
     ]
     return random.choice(user_agents)
 
-<<<<<<< HEAD
 
 def create_driver(
     headless=False, stealth_mode=True, crx_path="./crx/nopecha.crx"
 ) -> webdriver.Chrome:
-=======
-def install_chromedriver() -> str:
-    """
-    Install the ChromeDriver if not already installed. Return the path.
-    """
-    chromedriver_path = shutil.which("chromedriver")
-    if not chromedriver_path:
-        try:
-            chromedriver_path = chromedriver_autoinstaller.install()
-        except Exception as e:
-            raise FileNotFoundError(
-                "ChromeDriver not found and could not be installed automatically. "
-                "Please install it manually from https://chromedriver.chromium.org/downloads."
-                "and ensure it's in your PATH or specify the path directly."
-                "See know issues in readme if your chrome version is above 115."
-            ) from e
-    if not chromedriver_path:
-        raise FileNotFoundError("ChromeDriver not found. Please install it or add it to your PATH.")
-    return chromedriver_path
-
-def bypass_ssl() -> str:
-    """
-    This is a fallback for stealth mode to bypass SSL verification. Which can fail on some setup.
-    """
-    pretty_print("This is a workaround for SSL issues but upsafe we strongly advice you update your certifi SSL certificate.", color="warning")
-    ssl._create_default_https_context = ssl._create_unverified_context
-
-def create_undetected_chromedriver(service, chrome_options) -> webdriver.Chrome:
-    """Create an undetected ChromeDriver instance."""
-    try:
-        driver = uc.Chrome(service=service, options=chrome_options)
-    except Exception as e:
-        pretty_print(f"Failed to create Chrome driver: {str(e)}. Trying to bypass SSL...", color="failure")
-        try:
-            bypass_ssl()
-            driver = uc.Chrome(service=service, options=chrome_options)
-        except Exception as e:
-            pretty_print(f"Failed to create Chrome driver, fallback failed:\n{str(e)}.", color="failure")
-            raise e
-        raise e
-    # hide webdriver flag
-    driver.execute_script("Object.defineProperty(navigator, 'webdriver', {get: () => undefined})") 
-    return driver
-
-def create_driver(headless=False, stealth_mode=True, crx_path="./crx/nopecha.crx") -> webdriver.Chrome:
->>>>>>> fa2852d3
     """Create a Chrome WebDriver with specified options."""
     chrome_options = Options()
     chrome_path = get_chrome_path()
@@ -178,7 +132,6 @@
         else:
             chrome_options.add_extension(crx_path)
 
-<<<<<<< HEAD
     chromedriver_path = os.environ.get("CHROMEDRIVER_PATH")
     if not os.path.exists(chromedriver_path):
         chromedriver_path = chromedriver_autoinstaller.install()
@@ -187,14 +140,10 @@
         raise FileNotFoundError(
             "ChromeDriver not found. Please install it or add it to your PATH."
         )
-=======
-    chromedriver_path = install_chromedriver()
->>>>>>> fa2852d3
 
     service = Service(chromedriver_path)
     if stealth_mode:
         chrome_options.add_argument("--disable-blink-features=AutomationControlled")
-<<<<<<< HEAD
         driver = uc.Chrome(service=service, options=chrome_options)
         driver.execute_script(
             "Object.defineProperty(navigator, 'webdriver', {get: () => undefined})"
@@ -202,11 +151,6 @@
         chrome_version = driver.capabilities["browserVersion"]
         stealth(
             driver,
-=======
-        driver = create_undetected_chromedriver(service, chrome_options)
-        chrome_version = driver.capabilities['browserVersion']
-        stealth(driver,
->>>>>>> fa2852d3
             languages=["en-US", "en"],
             vendor=user_agent["vendor"],
             platform=(
