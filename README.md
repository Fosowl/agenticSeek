# AgenticSeek: Private, Local Manus Alternative.

<p align="center">
<img align="center" src="./media/agentic_seek_logo.png" width="300" height="300" alt="Agentic Seek Logo">
<p>

  English | [中文](./README_CHS.md) | [繁體中文](./README_CHT.md) | [Français](./README_FR.md) | [日本語](./README_JP.md) | [Português (Brasil)](./README_PTBR.md)

*A **100% local alternative to Manus AI**, this voice-enabled AI assistant autonomously browses the web, writes code, and plans tasks while keeping all data on your device. Tailored for local reasoning models, it runs entirely on your hardware, ensuring complete privacy and zero cloud dependency.*

[![Visit AgenticSeek](https://img.shields.io/static/v1?label=Website&message=AgenticSeek&color=blue&style=flat-square)](https://fosowl.github.io/agenticSeek.html) ![License](https://img.shields.io/badge/license-GPL--3.0-green) [![Discord](https://img.shields.io/badge/Discord-Join%20Us-7289DA?logo=discord&logoColor=white)](https://discord.gg/8hGDaME3TC) [![Twitter](https://img.shields.io/twitter/url/https/twitter.com/fosowl.svg?style=social&label=Update%20%40Fosowl)](https://x.com/Martin993886460) [![GitHub stars](https://img.shields.io/github/stars/Fosowl/agenticSeek?style=social)](https://github.com/Fosowl/agenticSeek/stargazers)

### Why AgenticSeek ?

* 🔒 Fully Local & Private - Everything runs on your machine — no cloud, no data sharing. Your files, conversations, and searches stay private.

* 🌐 Smart Web Browsing - AgenticSeek can browse the internet by itself — search, read, extract info, fill web form — all hands-free.

* 💻 Autonomous Coding Assistant - Need code? It can write, debug, and run programs in Python, C, Go, Java, and more — all without supervision.

* 🧠 Smart Agent Selection - You ask, it figures out the best agent for the job automatically. Like having a team of experts ready to help.

* 📋 Plans & Executes Complex Tasks - From trip planning to complex projects — it can split big tasks into steps and get things done using multiple AI agents.

* 🎙️ Voice-Enabled - Clean, fast, futuristic voice and speech to text allowing you to talk to it like it's your personal AI from a sci-fi movie. (In progress)

### **Demo**

> *Can you search for the agenticSeek project, learn what skills are required, then open the CV_candidates.zip and then tell me which match best the project*

https://github.com/user-attachments/assets/b8ca60e9-7b3b-4533-840e-08f9ac426316

Disclaimer: This demo, including all the files that appear (e.g: CV_candidates.zip), are entirely fictional. We are not a corporation, we seek open-source contributors not candidates.

> 🛠⚠️️ **Active Work in Progress**

> 🙏 This project started as a side-project and has zero roadmap and zero funding. It's grown way beyond what I expected by ending in GitHub Trending. Contributions, feedback, and patience are deeply appreciated.

<<<<<<< HEAD
This section guides you through installing AgenticSeek. Please follow the steps carefully.

### **Prerequisites**
=======
## Prerequisites

Make sure you have chrome driver, docker and python3.10 installed.
>>>>>>> f271a5b2

Before you begin, ensure you have the following software installed:

*   **Git:** For cloning the repository. [Download Git](https://git-scm.com/downloads)
*   **Python 3.10.x:** We strongly recommend using Python version 3.10.x. Using other versions might lead to dependency errors. [Download Python 3.10](https://www.python.org/downloads/release/python-3100/) (pick a 3.10.x version).
*   **Docker Engine & Docker Compose:** For running bundled services like SearxNG.
    *   Install Docker Desktop (which includes Docker Compose V2): [Windows](https://docs.docker.com/desktop/install/windows-install/) | [Mac](https://docs.docker.com/desktop/install/mac-install/) | [Linux](https://docs.docker.com/desktop/install/linux-install/)
    *   Alternatively, install Docker Engine and Docker Compose separately on Linux: [Docker Engine](https://docs.docker.com/engine/install/) | [Docker Compose](https://docs.docker.com/compose/install/) (ensure you install Compose V2, e.g., `sudo apt-get install docker-compose-plugin`).
*   **Google Chrome:** The web browser used for autonomous browsing tasks. [Download Chrome](https://www.google.com/chrome/).
*   **ChromeDriver:** The WebDriver for Chrome. This is crucial for browser automation.
    *   **Important:** Your ChromeDriver version *must* match your installed Google Chrome version. See the [ChromeDriver Installation](#chromedriver-installation) subsection for detailed instructions.

For issues related to ChromeDriver after attempting installation, see the [Known Issues](#chromedriver-issues) section.

### 1. **Clone the repository and setup**

```sh
git clone https://github.com/Fosowl/agenticSeek.git
cd agenticSeek
mv .env.example .env
```

<<<<<<< HEAD
### 2️ **Create a Python Virtual Environment**

It's highly recommended to use a virtual environment to manage project dependencies.

```sh
# Ensure you are using Python 3.10 for creating the environment
python3.10 -m venv agentic_seek_env 
# Or if 'python3.10' is not found, try 'python3 -m venv agentic_seek_env' 
# but verify version with 'python --version' inside the activated environment.

# Activate the virtual environment
source agentic_seek_env/bin/activate
# On Windows PowerShell: .\agentic_seek_env\Scripts\Activate.ps1
# On Windows CMD: agentic_seek_env\Scripts\activate.bat
```

### 3️⃣ **Install Dependencies**

This step includes installing Python packages and setting up ChromeDriver.

#### **ChromeDriver Installation**

1.  **Check your Chrome Version:** Open Google Chrome, go to `Settings -> About Chrome` to find your version (e.g., 120.0.6099.110).
2.  **Download ChromeDriver:**
    *   For Chrome version 115 or newer, download from [Chrome for Testing (CfT) JSON Endpoints](https://googlechromelabs.github.io/chrome-for-testing/). Find the stable version matching your Chrome's major version.
    *   For older versions (not recommended), you might find them on the [ChromeDriver downloads page](https://chromedriver.chromium.org/downloads).
3.  **Install ChromeDriver:**
    *   **Linux/macOS:** Download the appropriate zip file, extract `chromedriver`, and move it to a directory in your system's PATH (e.g., `/usr/local/bin`). Ensure it's executable (`chmod +x /usr/local/bin/chromedriver`).
    *   **Windows:** Download the zip file, extract `chromedriver.exe`, and place it in a directory included in your system's PATH (e.g., `C:\Windows\System32` or a dedicated scripts folder that you've added to PATH).
    *   Alternatively, you can place `chromedriver` (or `chromedriver.exe`) directly in the root of the `agenticSeek` project directory. The application will try to find it there.

#### **Python Packages & System Dependencies**

**Automatic Installation (Recommended):**

The following scripts attempt to install system dependencies (like `portaudio`) and Python packages from `requirements.txt`.

*   **Linux/macOS:**
    ```sh
    ./install.sh
    ```
*   **Windows:**
    ```sh
    ./install.bat
    ```
    *Note for Windows:* The batch script will attempt to install `pyaudio`. This may require "Microsoft Visual C++ 14.0 or greater". If `pyaudio` installation fails, you might need to install it manually via a wheel file or install PortAudio first. See manual Windows instructions below.

**Manual Installation:**

If automatic installation fails or you prefer manual setup:

*   **All Operating Systems:**
    1.  Ensure your virtual environment is active.
    2.  Install Python packages:
        ```sh
        pip3 install -r requirements.txt
        ```

*   **Linux Specific System Dependencies:**
    ```sh
    sudo apt update
    sudo apt install -y alsa-utils portaudio19-dev python3-pyaudio libgtk-3-dev libnotify-dev libgconf-2-4 libnss3 libxss1
    ```
    *(Note: `python3-pyaudio` might be handled by `pip install` if `portaudio19-dev` is present).*

*   **macOS Specific System Dependencies:**
    ```sh
    brew update
    brew install portaudio  # For pyaudio
    # ChromeDriver should be handled by the dedicated ChromeDriver Installation step above.
    # `brew install --cask chromedriver` can also work but ensure version compatibility.
    ```

*   **Windows Specific System Dependencies:**
    1.  `pip install pyreadline3` (usually part of `requirements.txt`)
    2.  **PortAudio for PyAudio:**
        *   `pyaudio` (for voice functionality) requires PortAudio. If `pip install pyaudio` (from `requirements.txt`) fails:
            *   Try installing from a pre-compiled wheel: Find a `pyaudio` wheel compatible with your Python version (3.10) and system architecture from sites like [Christoph Gohlke's Python Libraries page](https://www.lfd.uci.edu/~gohlke/pythonlibs/#pyaudio). Download the `.whl` file and install with `pip install PyAudio‑XYZ.whl`.
            *   Alternatively, install PortAudio via a package manager like [vcpkg](https://vcpkg.io/en/index.html) or by [building from source](http://files.portaudio.com/docs/v19-doxydocs/compile_windows.html), then try `pip install pyaudio` again.

---
## Configuration (`config.ini`)

Before running AgenticSeek, you need to configure it by editing the `config.ini` file. This file is created when you run `mv .env.example .env` during the initial setup.

Key settings are explained in the [Config Section](#config) later in this README. For now, be aware that you'll need to update it based on whether you're running an LLM locally or via an API.

---

## Running AgenticSeek

Choose one of the following setups based on how you want to run the Large Language Model (LLM).

## Setup for running LLM locally on your machine

This setup allows you to run AgenticSeek with an LLM hosted entirely on your own hardware, ensuring privacy.

**Hardware Requirements:**

Running LLMs locally requires significant hardware resources. Refer to the [FAQ: What hardware do I need?](#faq) for detailed model performance and hardware recommendations (minimum 8GB VRAM GPU, 12GB+ recommended).

**1. Install a Local LLM Provider:**

You need software to serve the LLM locally. Popular choices:

*   **Ollama:**
    *   **Installation:** Download and install Ollama from [ollama.ai](https://ollama.ai/).
    *   **Homepage:** [https://ollama.ai/](https://ollama.ai/)
*   **LM-Studio:**
    *   **Installation:** Download and install LM-Studio from [lmstudio.ai](https://lmstudio.ai/).
    *   **Homepage:** [https://lmstudio.ai/](https://lmstudio.ai/)
*   **OpenAI-Compatible Server (e.g., llama.cpp, vLLM):**
    *   These are more advanced setups. You'll need to follow their respective documentation to start a server that exposes an OpenAI-compatible API.
    *   Example: [llama.cpp server documentation](https://github.com/ggerganov/llama.cpp/tree/master/examples/server)

**2. Download/Select a Model:**

Once your provider is installed, download a model. We recommend reasoning models like *Qwen* or *Deepseek*.

*   **For Ollama:**
    ```sh
    ollama pull deepseekcoder:6.7b # Example: deepseek-coder 6.7B
    ollama pull qwen:14b           # Example: Qwen 14B
    # List available models with `ollama list`
    ```
*   **For LM-Studio:** Use the UI to search for and download models.
*   **For OpenAI-Compatible Servers:** Configure the server to use your desired model.

**3. Start Your Local LLM Provider:**

*   **Ollama:**
    ```sh
    ollama serve
    ```
    (This often runs automatically after installation on some systems).
*   **LM-Studio:** Start the application and use its UI to load a model and start the server.
*   **OpenAI-Compatible Server:** Follow its specific instructions to start the server.

**4. Update `config.ini`:**
=======
### 2. Change the .env file content

```sh
SEARXNG_BASE_URL="http://127.0.0.1:8080"
REDIS_BASE_URL="redis://redis:6379/0"
WORK_DIR="/Users/mlg/Documents/workspace_for_ai"
OLLAMA_PORT="11434"
LM_STUDIO_PORT="1234"
CUSTOM_ADDITIONAL_LLM_PORT="11435"
OPENAI_API_KEY='optional'
DEEPSEEK_API_KEY='optional'
OPENROUTER_API_KEY='optional'
TOGETHER_API_KEY='optional'
GOOGLE_API_KEY='optional'
ANTHROPIC_API_KEY='optional'
```

**API Key are totally optional for user who choose to run LLM locally. Which is the primary purpose of this project. Leave empty if you have sufficient hardware**

The following environment variables configure your application's connections and API keys.  

Update the `.env` file with your own values as needed:

- **SEARXNG_BASE_URL**: Leave unchanged 
- **REDIS_BASE_URL**: Leave unchanged 
- **WORK_DIR**: Path to your working directory on your local machine. AgenticSeek will be able to read and interact with these files.
- **OLLAMA_PORT**: Port number for the Ollama service.
- **LM_STUDIO_PORT**: Port number for the LM Studio service.
- **CUSTOM_ADDITIONAL_LLM_PORT**: Port for any additional custom LLM service.

All API key environment variables below are **optional**. You only need to provide them if you plan to use external APIs instead of running LLMs locally.

### 3. **Start Docker**

Make sure Docker is installed and running on your system. You can start Docker using the following commands:

- **On Linux/macOS:**  
    Open a terminal and run:
    ```sh
    sudo systemctl start docker
    ```
    Or launch Docker Desktop from your applications menu if installed.

- **On Windows:**  
    Start Docker Desktop from the Start menu.

You can verify Docker is running by executing:
```sh
docker info
```
If you see information about your Docker installation, it is running correctly.
>>>>>>> f271a5b2

Modify your `config.ini` file:
```ini
[MAIN]
is_local = True
provider_name = ollama  # Or lm-studio, openai (for compatible local servers)
provider_model = deepseekcoder:6.7b # Or the model you downloaded/selected for your provider
provider_server_address = http://127.0.0.1:11434 # Default for Ollama. For LM-Studio, usually http://127.0.0.1:1234. Adjust if needed.
# ... other settings ...
```

*   **Important:**
    *   For `lm-studio` or other OpenAI-compatible local servers, ensure `provider_server_address` includes the `http://` prefix and the correct port.
    *   If using LM-Studio, set `provider_name = lm-studio`, not `openai`.
    *   If using a generic OpenAI-compatible local server, set `provider_name = openai`.

See the table of [Local Providers](#list-of-local-providers) below for a summary.

**Hardware Requirements:**

To run LLMs locally, you'll need sufficient hardware. At a minimum, a GPU capable of running Qwen/Deepseek 14B is required. See the FAQ for detailed model/performance recommendations.

**Setup your local provider**  

Start your local provider, for example with ollama:

```sh
ollama serve
```

See below for a list of local supported provider.

**Update the config.ini**

Change the config.ini file to set the provider_name to a supported provider and provider_model to a LLM supported by your provider. We recommend reasoning model such as *Qwen* or *Deepseek*.

See the **FAQ** at the end of the README for required hardware.

```sh
[MAIN]
is_local = True # Whenever you are running locally or with remote provider.
provider_name = ollama # or lm-studio, openai, etc..
provider_model = deepseek-r1:14b # choose a model that fit your hardware
provider_server_address = http://127.0.0.1:11434 # Default for Ollama. Use http://127.0.0.1:1234 for LM-Studio.
agent_name = Jarvis # name of your AI
recover_last_session = True # whenever to recover the previous session
save_session = True # whenever to remember the current session
speak = False # text to speech
listen = False # Speech to text, only for CLI, experimental
jarvis_personality = False # Whenever to use a more "Jarvis" like personality (experimental)
languages = en zh # The list of languages, Text to speech will default to the first language on the list
[BROWSER]
headless_browser = True # leave unchanged unless using CLI on host.
stealth_mode = True # Use undetected selenium to reduce browser detection
```

<<<<<<< HEAD
**List of local providers** (summary)

| Provider  | Local? | `provider_name` in `config.ini` | Description                                                      |
|-----------|--------|---------------------------------|------------------------------------------------------------------|
| Ollama    | Yes    | `ollama`                        | Run LLMs locally with ease using Ollama.                         |
| LM-Studio | Yes    | `lm-studio`                     | Run LLMs locally with LM-Studio's UI and server.                 |
| OpenAI Compatible API | Yes | `openai`               | Use a local server (e.g., llama.cpp, vLLM) that mimics the OpenAI API. |
=======
**Warning**:

- The `config.ini` file format does not support comments. 
Do not copy and paste the example configuration directly, as comments will cause errors.  Instead, manually modify the `config.ini` file with your desired settings, excluding any comments.

- Do *NOT* set provider_name to `openai` if using LM-studio for running LLMs. Set it to `lm-studio`.

- Some provider (eg: lm-studio) require you to have `http://` in front of the IP. For example `http://127.0.0.1:1234`
>>>>>>> f271a5b2

Next step: [Start services and run AgenticSeek](#start-services-and-run)

*See the [Troubleshooting](#troubleshooting) section if you are having issues.*
*If your hardware can't run LLMs locally, see [Setup to run with an API](#setup-to-run-with-an-api).*
*For detailed `config.ini` explanations, see [Config Section](#config).*

---

## Setup to run with an API

This setup uses external, cloud-based LLM providers. You'll need an API key from your chosen service.

**1. Choose an API Provider and Get an API Key:**

Refer to the [List of API Providers](#list-of-api-providers) below. Visit their websites to sign up and obtain an API key.

**2. Set Your API Key as an Environment Variable:**

<<<<<<< HEAD
AgenticSeek expects the API key to be available as an environment variable.
=======
**Running with an API is optional, see above to run locally.**

Set the desired provider in the `config.ini`. See below for a list of API providers.
>>>>>>> f271a5b2

*   **Linux/macOS:**
    Open your terminal and use the `export` command. It's best to add this to your shell's profile file (e.g., `~/.bashrc`, `~/.zshrc`) for persistence.
    ```sh
    export PROVIDER_API_KEY="your_api_key_here" 
    # Replace PROVIDER_API_KEY with the specific variable name, e.g., OPENAI_API_KEY, GOOGLE_API_KEY
    ```
    Example for TogetherAI:
    ```sh
    export TOGETHER_API_KEY="xxxxxxxxxxxxxxxxxxxxxx"
    ```
*   **Windows:**
    *   **Command Prompt (Temporary for current session):**
        ```cmd
        set PROVIDER_API_KEY=your_api_key_here
        ```
    *   **PowerShell (Temporary for current session):**
        ```powershell
        $env:PROVIDER_API_KEY="your_api_key_here"
        ```
    *   **Permanently:** Search for "environment variables" in the Windows search bar, click "Edit the system environment variables," then click the "Environment Variables..." button. Add a new User variable with the appropriate name (e.g., `OPENAI_API_KEY`) and your key as the value.

    *(See FAQ: [How do I set API keys?](#how-do-i-set-api-keys) for more details).*


**3. Update `config.ini`:**
```ini
[MAIN]
is_local = False
provider_name = openai # Or google, deepseek, togetherAI, huggingface
provider_model = gpt-3.5-turbo # Or gemini-1.5-flash, deepseek-chat, mistralai/Mixtral-8x7B-Instruct-v0.1 etc.
provider_server_address = # Typically ignored or can be left blank when is_local = False for most APIs
# ... other settings ...
```
*Warning:* Make sure there are no trailing spaces in the `config.ini` values.

**List of API Providers**

| Provider     | `provider_name` | Local? | Description                                       | API Key Link (Examples)                     |
|--------------|-----------------|--------|---------------------------------------------------|---------------------------------------------|
| OpenAI       | `openai`        | No     | Use ChatGPT models via OpenAI's API.              | [platform.openai.com/signup](https://platform.openai.com/signup) |
| Google Gemini| `google`        | No     | Use Google Gemini models via Google AI Studio.    | [aistudio.google.com/keys](https://aistudio.google.com/keys) |
| Deepseek     | `deepseek`      | No     | Use Deepseek models via their API.                | [platform.deepseek.com](https://platform.deepseek.com) |
| Hugging Face | `huggingface`   | No     | Use models from Hugging Face Inference API.       | [huggingface.co/settings/tokens](https://huggingface.co/settings/tokens) |
| TogetherAI   | `togetherAI`    | No     | Use various open-source models via TogetherAI API.| [api.together.ai/settings/api-keys](https://api.together.ai/settings/api-keys) |

*Note:*
*   We advise against using `gpt-4o` or other OpenAI models for complex web browsing and task planning as current prompt optimizations are geared towards models like Deepseek.
*   Coding/bash tasks might encounter issues with Gemini, as it may not strictly follow formatting prompts optimized for Deepseek.
*   The `provider_server_address` in `config.ini` is generally not used when `is_local = False` as the API endpoint is usually hardcoded in the respective provider's library.

<<<<<<< HEAD
Next step: [Start services and run AgenticSeek](#start-services-and-run)

*See the [Troubleshooting](#troubleshooting) section if you are having issues.*
*For detailed `config.ini` explanations, see [Config Section](#config).*

---

Please also note that coding/bash might fail with gemini, it seem to ignore our prompt for format to respect, which are optimized for deepseek r1.
=======
Please note that coding/bash might fail with gemini, it seems to ignore our prompt for format to respect, which are optimized for deepseek r1. Model such are gpt-4o seem to perform poorly with our prompt as well.
>>>>>>> f271a5b2

Next step: [Start services and run AgenticSeek](#Start-services-and-Run)

*See the **Known issues** section if you are having issues*

*See the **Config** section for detailled config file explanation.*

---

## Start services and Run

<<<<<<< HEAD
Activate your Python virtual environment if it's not already active:
```sh
# Linux/macOS
source agentic_seek_env/bin/activate

# Windows PowerShell
.\agentic_seek_env\Scripts\Activate.ps1

# Windows CMD
agentic_seek_env\Scripts\activate.bat
```

Start required background services using Docker Compose. This will launch:
    - SearxNG (local meta-search engine)
    - Redis (database for SearxNG)
    - Frontend (web interface, if you choose to use it)

```sh
# For Linux (if your user is not in the docker group, sudo might be required for docker commands)
./start_services.sh 
# or if you need sudo for Docker: sudo ./start_services.sh

# For macOS (sudo is typically not required if Docker Desktop is correctly installed)
./start_services.sh

# For Windows
start ./start_services.cmd 
# This will open a new command prompt window for the services.
=======
Start required services. This will start all services from the docker-compose.yml, including:
    - searxng
    - redis (required by searxng)
    - frontend
    - backend (if using `full`)

```sh
./start_services.sh full # MacOS
start ./start_services.cmd full # Window
>>>>>>> f271a5b2
```
*Troubleshooting service start:* If these scripts fail, ensure Docker Engine is running and Docker Compose (V2, `docker compose`) is correctly installed. Check the output in the terminal for error messages. See [FAQ: Help! I get an error when running AgenticSeek or its scripts.](#faq-troubleshooting)

**Warning:** This step will download and load all Docker images, which may take up to 30 minutes. After starting the services, please wait until the backend service is fully running (you should see backend: <info> in the log) before sending any messages. The backend services may take longer to start than others.

Go to `http://localhost:3000/` and you should see the web interface.

**Optional:** Run with the CLI interface:

To run with CLI interface you would have to install package on host:

```sh
./install.sh
./install.bat # windows
```

Start services:

```sh
./start_services.sh # MacOS
start ./start_services.cmd # Window
```

Then run : `python3 cli.py`

---

## Usage

Make sure the services are up and running with `./start_services.sh full` and go to `localhost:3000` for web interface.

You can also use speech to text by setting `listen = True` in the config. Only for CLI mode.

To exit, simply say/type `goodbye`.

Here are some example usage:

> *Make a snake game in python!*

> *Search the web for top cafes in Rennes, France, and save a list of three with their addresses in rennes_cafes.txt.*

> *Write a Go program to calculate the factorial of a number, save it as factorial.go in your workspace*

> *Search my summer_pictures folder for all JPG files, rename them with today’s date, and save a list of renamed files in photos_list.txt*

> *Search online for popular sci-fi movies from 2024 and pick three to watch tonight. Save the list in movie_night.txt.*

> *Search the web for the latest AI news articles from 2025, select three, and write a Python script to scrape their titles and summaries. Save the script as news_scraper.py and the summaries in ai_news.txt in /home/projects*

> *Friday, search the web for a free stock price API, register with supersuper7434567@gmail.com then write a Python script to fetch using the API daily prices for Tesla, and save the results in stock_prices.csv*

*Note that form filling capabilities are still experimental and might fail.*



After you type your query, AgenticSeek will allocate the best agent for the task.

Because this is an early prototype, the agent routing system might not always allocate the right agent based on your query.

Therefore, you should be very explicit in what you want and how the AI might proceed for example if you want it to conduct a web search, do not say:

`Do you know some good countries for solo-travel?`

Instead, ask:

`Do a web search and find out which are the best country for solo-travel`

---

## **Setup to run the LLM on your own server**  

If you have a powerful computer or a server that you can use, but you want to use it from your laptop you have the options to run the LLM on a remote server using our custom llm server. 

On your "server" that will run the AI model, get the ip address

```sh
ip a | grep "inet " | grep -v 127.0.0.1 | awk '{print $2}' | cut -d/ -f1 # local ip
curl https://ipinfo.io/ip # public ip
```

Note: For Windows or macOS, use ipconfig or ifconfig respectively to find the IP address.

Clone the repository and enter the `server/`folder.


```sh
git clone --depth 1 https://github.com/Fosowl/agenticSeek.git
cd agenticSeek/llm_server/
```

Install server specific requirements:

```sh
pip3 install -r requirements.txt
```

Run the server script.

```sh
python3 app.py --provider ollama --port 3333
```

You have the choice between using `ollama` and `llamacpp` as a LLM service.


Now on your personal computer:

Change the `config.ini` file to set the `provider_name` to `server` and `provider_model` to `deepseek-r1:xxb`.
Set the `provider_server_address` to the ip address of the machine that will run the model.

```sh
[MAIN]
is_local = False
provider_name = server
provider_model = deepseek-r1:70b
provider_server_address = x.x.x.x:3333
```


Next step: [Start services and run AgenticSeek](#Start-services-and-Run)  

---

## Speech to Text

Warning: speech to text only work in CLI mode at the moment.

Please note that currently speech to text only work in english.

The speech-to-text functionality is disabled by default. To enable it, set the listen option to True in the config.ini file:

```
listen = True
```

When enabled, the speech-to-text feature listens for a trigger keyword, which is the agent's name, before it begins processing your input. You can customize the agent's name by updating the `agent_name` value in the *config.ini* file:

```
agent_name = Friday
```

For optimal recognition, we recommend using a common English name like "John" or "Emma" as the agent name

Once you see the transcript start to appear, say the agent's name aloud to wake it up (e.g., "Friday").

Speak your query clearly.

End your request with a confirmation phrase to signal the system to proceed. Examples of confirmation phrases include:
```
"do it", "go ahead", "execute", "run", "start", "thanks", "would ya", "please", "okay?", "proceed", "continue", "go on", "do that", "go it", "do you understand?"
```

## Config

Example config:
```
[MAIN]
is_local = True
provider_name = ollama
provider_model = deepseek-r1:32b
provider_server_address = http://127.0.0.1:11434 # Example for Ollama; use http://127.0.0.1:1234 for LM-Studio
agent_name = Friday
recover_last_session = False
save_session = False
speak = False
listen = False
<<<<<<< HEAD
work_dir =  /Users/mlg/Documents/ai_folder # IMPORTANT: Update this to a valid path on your system
=======
>>>>>>> f271a5b2
jarvis_personality = False
languages = en zh # List of languages for TTS and potentially routing.
[BROWSER]
headless_browser = False
stealth_mode = False
```

**Explanation of `config.ini` Settings**:

*   **`[MAIN]` Section:**
    *   `is_local`: `True` if using a local LLM provider (Ollama, LM-Studio, local OpenAI-compatible server) or the self-hosted server option. `False` if using a cloud-based API (OpenAI, Google, etc.).
    *   `provider_name`: Specifies the LLM provider.
        *   Local options: `ollama`, `lm-studio`, `openai` (for local OpenAI-compatible servers), `server` (for the self-hosted server setup).
        *   API options: `openai`, `google`, `deepseek`, `huggingface`, `togetherAI`.
    *   `provider_model`: The specific model name or ID for the chosen provider (e.g., `deepseekcoder:6.7b` for Ollama, `gpt-3.5-turbo` for OpenAI API, `mistralai/Mixtral-8x7B-Instruct-v0.1` for TogetherAI).
    *   `provider_server_address`: The address of your LLM provider.
        *   For local providers: e.g., `http://127.0.0.1:11434` for Ollama, `http://127.0.0.1:1234` for LM-Studio.
        *   For the `server` provider type: The address of your self-hosted LLM server (e.g., `http://your_server_ip:3333`).
        *   For cloud APIs (`is_local = False`): This is often ignored or can be left blank, as the API endpoint is usually handled by the client library.
    *   `agent_name`: Name of the AI assistant (e.g., Friday). Used as a trigger word for speech-to-text if enabled.
    *   `recover_last_session`: `True` to attempt to restore the previous session's state, `False` to start fresh.
    *   `save_session`: `True` to save the current session's state for potential recovery, `False` otherwise.
    *   `speak`: `True` to enable text-to-speech voice output, `False` to disable.
    *   `listen`: `True` to enable speech-to-text voice input (CLI mode only), `False` to disable.
    *   `work_dir`: **Crucial:** The directory where AgenticSeek will read/write files. **Ensure this path is valid and accessible on your system.**
    *   `jarvis_personality`: `True` to use a more "Jarvis-like" system prompt (experimental), `False` for the standard prompt.
    *   `languages`: A comma-separated list of languages (e.g., `en, zh, fr`). Used for TTS voice selection (defaults to the first) and can assist the LLM router. Avoid too many or very similar languages for router efficiency.
*   **`[BROWSER]` Section:**
    *   `headless_browser`: `True` to run the automated browser without a visible window (recommended for web interface or non-interactive use). `False` to show the browser window (useful for CLI mode or debugging).
    *   `stealth_mode`: `True` to enable measures to make browser automation harder to detect. May require manual installation of browser extensions like anticaptcha.

<<<<<<< HEAD
---
## Providers
=======
- speak -> Enables voice output (True) or not (False).

- listen -> listen to voice input (True) or not (False).

- jarvis_personality -> Uses a JARVIS-like personality (True) or not (False). This simply change the prompt file.

- languages -> The list of supported language, needed for the llm router to work properly, avoid putting too many or too similar languages.

- headless_browser -> Runs browser without a visible window (True) or not (False).

- stealth_mode -> Make bot detector time harder. Only downside is you have to manually install the anticaptcha extension.
>>>>>>> f271a5b2

This section summarizes the supported LLM provider types. Configure them in `config.ini`.

**Local Providers (Run on Your Own Hardware):**

| Provider Name in `config.ini` | `is_local` | Description                                                                 | Setup Section                                                    |
|-------------------------------|------------|-----------------------------------------------------------------------------|------------------------------------------------------------------|
| `ollama`                      | `True`     | Use Ollama to serve local LLMs.                                             | [Setup for running LLM locally](#setup-for-running-llm-locally-on-your-machine) |
| `lm-studio`                   | `True`     | Use LM-Studio to serve local LLMs.                                          | [Setup for running LLM locally](#setup-for-running-llm-locally-on-your-machine) |
| `openai` (for local server)   | `True`     | Connect to a local server that exposes an OpenAI-compatible API (e.g., llama.cpp). | [Setup for running LLM locally](#setup-for-running-llm-locally-on-your-machine) |
| `server`                      | `False`    | Connect to the AgenticSeek self-hosted LLM server running on another machine. | [Setup to run the LLM on your own server](#setup-to-run-the-llm-on-your-own-server) |

**API Providers (Cloud-Based):**

| Provider Name in `config.ini` | `is_local` | Description                                      | Setup Section                                       |
|-------------------------------|------------|--------------------------------------------------|-----------------------------------------------------|
| `openai`                      | `False`    | Use OpenAI's official API (e.g., GPT-3.5, GPT-4). | [Setup to run with an API](#setup-to-run-with-an-api) |
| `google`                      | `False`    | Use Google's Gemini models via API.              | [Setup to run with an API](#setup-to-run-with-an-api) |
| `deepseek`                    | `False`    | Use Deepseek's official API.                     | [Setup to run with an API](#setup-to-run-with-an-api) |
| `huggingface`                 | `False`    | Use Hugging Face Inference API.                  | [Setup to run with an API](#setup-to-run-with-an-api) |
| `togetherAI`                  | `False`    | Use TogetherAI's API for various open models.    | [Setup to run with an API](#setup-to-run-with-an-api) |

---
## Troubleshooting

If you encounter issues, this section provides guidance.

# Known Issues

## ChromeDriver Issues

**Error Example:** `SessionNotCreatedException: Message: session not created: This version of ChromeDriver only supports Chrome version XXX`

*   **Cause:** Your installed ChromeDriver version is incompatible with your Google Chrome browser version.
*   **Solution:**
    1.  **Check Chrome Version:** Open Google Chrome, go to `Settings > About Chrome` to find your version (e.g., "Version 120.0.6099.110").
    2.  **Download Matching ChromeDriver:**
        *   For Chrome versions 115 and newer: Go to the [Chrome for Testing (CfT) JSON Endpoints](https://googlechromelabs.github.io/chrome-for-testing/). Find the "stable" channel and download the ChromeDriver for your OS that matches your Chrome's major version.
        *   For older versions (less common): You might find them on the [ChromeDriver - WebDriver for Chrome](https://chromedriver.chromium.org/downloads) page.
        *   The image below shows an example from the CfT page:
            ![Download Chromedriver specific version from Chrome for Testing page](./media/chromedriver_readme.png)
    3.  **Install ChromeDriver:**
        *   Ensure the downloaded `chromedriver` (or `chromedriver.exe` on Windows) is placed in a directory listed in your system's PATH environment variable (e.g., `/usr/local/bin` on Linux/macOS, or a custom scripts folder added to PATH on Windows).
        *   Alternatively, place it in the root directory of the `agenticSeek` project.
        *   Make sure the driver is executable (e.g., `chmod +x chromedriver` on Linux/macOS).
    4.  Refer to the [ChromeDriver Installation](#chromedriver-installation) section in the main Installation guide for more details.

If this section is incomplete or you encounter other ChromeDriver issues, please consider searching existing [GitHub Issues](https://github.com/Fosowl/agenticSeek/issues) or raising a new one.

`Exception: Failed to initialize browser: Message: session not created: This version of ChromeDriver only supports Chrome version 113
Current browser version is 134.0.6998.89 with binary path`

This happen if there is a mismatch between your browser and chromedriver version.

You need to navigate to download the latest version:

https://developer.chrome.com/docs/chromedriver/downloads

If you're using Chrome version 115 or newer go to:

https://googlechromelabs.github.io/chrome-for-testing/

And download the chromedriver version matching your OS.

![alt text](./media/chromedriver_readme.png)

If this section is incomplete please raise an issue.

##  connection adapters Issues

```
Exception: Provider lm-studio failed: HTTP request failed: No connection adapters were found for '127.0.0.1:1234/v1/chat/completions'` (Note: port may vary)
```

*   **Cause:** The `provider_server_address` in `config.ini` for `lm-studio` (or other similar local OpenAI-compatible servers) is missing the `http://` prefix or is pointing to the wrong port.
*   **Solution:**
    *   Ensure the address includes `http://`. LM-Studio typically defaults to `http://127.0.0.1:1234`.
    *   Correct `config.ini`: `provider_server_address = http://127.0.0.1:1234` (or your actual LM-Studio server port).

## SearxNG Base URL Not Provided

```
raise ValueError("SearxNG base URL must be provided either as an argument or via the SEARXNG_BASE_URL environment variable.")
ValueError: SearxNG base URL must be provided either as an argument or via the SEARXNG_BASE_URL environment variable.`
```

<<<<<<< HEAD
*   **Cause:** The `.env` file is missing or the `SEARXNG_BASE_URL` variable is not set within it.
*   **Solution:**
    1.  Ensure you have copied `.env.example` to `.env` in the root of the project directory (`mv .env.example .env` on Linux/macOS or `copy .env.example .env` on Windows).
    2.  Verify that the `.env` file contains `SEARXNG_BASE_URL="http://127.0.0.1:8080"`.
    3.  Alternatively (not recommended for permanent setup), you can set the environment variable in your terminal:
        *   Linux/macOS: `export SEARXNG_BASE_URL="http://127.0.0.1:8080"`
        *   Windows (CMD): `set SEARXNG_BASE_URL="http://127.0.0.1:8080"`
        *   Windows (PowerShell): `$env:SEARXNG_BASE_URL="http://127.0.0.1:8080"`

## FAQ (Frequently Asked Questions)

<a name="faq-hardware"></a>
**Q: What hardware do I need to run LLMs locally?**

| Model Size | Minimum GPU VRAM | Performance & Capability Notes                                                                 | Example GPU Tier    |
|------------|------------------|------------------------------------------------------------------------------------------------|---------------------|
| ~7B        | 8GB VRAM         | ⚠️ **Not Recommended for Agentic Tasks:** Performance is generally poor for complex reasoning, web browsing, or planning. May work for very simple queries. Expect frequent errors or nonsensical outputs. | e.g., RTX 3050 Laptop |
| ~14B       | 12GB VRAM        | ✅ **Basic Usability:** Can handle simpler tasks. May struggle with extensive web browsing, complex planning, or generating very long code sequences. | e.g., RTX 3060 (12GB) |
| ~30-34B    | 24GB VRAM        | 🚀 **Good Performance:** Suitable for most tasks, including moderately complex web browsing and planning. Good balance of capability and resource requirements. | e.g., RTX 3090, RTX 4090 |
| 70B+       | 48GB VRAM        | 💪 **Excellent Performance:** Recommended for advanced use cases, extensive research, and complex multi-step planning. Provides the most robust results. | e.g., 2x RTX 3090, A100 (40/80GB), Mac Studio M2/M3 Ultra |

*Notes:*
*   These are general guidelines. Performance also depends on model quantization, software (e.g., Ollama, LM-Studio), and CPU/RAM speed.
*   Always check the specific model card for memory recommendations.
*   Using CPU for inference is possible with some setups (e.g., Ollama with smaller models) but will be significantly slower.

<a name="faq-deepseek"></a>
**Q: Why is Deepseek R1 often mentioned or recommended?**

Deepseek models (especially their coder series) have shown strong performance in reasoning, instruction following, and tool/function calling for their size. AgenticSeek's prompts and internal logic have been tested extensively with these models. While other models can work, Deepseek often provides a good baseline experience for agentic tasks.

<a name="faq-troubleshooting"></a>
**Q: Help! I get an error when running AgenticSeek or its scripts. What should I do?**

Here's a step-by-step troubleshooting guide:

1.  **Read the Error Message Carefully:** The error message itself is the most important clue. Try to understand what it's saying.
2.  **Check Prerequisites & Installation:**
    *   **Python Version:** Are you using Python 3.10.x? Verify with `python --version` (or `python3.10 --version`) in your activated virtual environment.
    *   **Virtual Environment:** Is your virtual environment (`agentic_seek_env`) activated? You should see its name in your terminal prompt. If not, activate it (see [Installation](#2️-create-a-python-virtual-environment)).
    *   **Dependencies:** Did `pip3 install -r requirements.txt` complete without errors? If not, address those errors first. Check for missing system dependencies mentioned in the [Manual Installation](#manual-installation) section.
    *   **Core Software:** Are Git, Docker Engine, Docker Compose (V2, `docker compose`), and Google Chrome installed correctly?
    *   **ChromeDriver:** Is ChromeDriver installed, matching your Chrome version, and accessible (in PATH or project root)? See [ChromeDriver Installation](#chromedriver-installation) and [ChromeDriver Issues](#chromedriver-issues).
3.  **Verify Service Status (`./start_services.sh` or `start_services.cmd`):**
    *   Did this script complete successfully? Review its output for any error messages (e.g., Docker not running, port conflicts).
    *   Are essential services like SearxNG running? Try accessing `http://localhost:8080` in your browser. If it doesn't load, the services didn't start correctly.
4.  **Check `config.ini` (See [Config Section](#config) for details):**
    *   Is the file correctly named `config.ini` (not `config.ini.example`)?
    *   `provider_name`: Does it match your intended setup (e.g., `ollama`, `lm-studio`, `openai`, `google`)?
    *   `is_local`: `True` for local LLMs, `False` for cloud APIs.
    *   `provider_server_address`:
        *   For local LLMs: Is it correct (e.g., `http://127.0.0.1:11434` for Ollama, `http://127.0.0.1:1234` for LM-Studio)? Does it include `http://`?
        *   For API usage, this is usually less critical but ensure it's not misconfigured if present.
    *   `work_dir`: Is this set to a valid, existing directory path on your system where AgenticSeek can read/write files?
5.  **Local LLM Provider Status (if `is_local = True`):**
    *   Is your chosen LLM provider software (Ollama, LM-Studio) running independently?
        *   Ollama: `ollama serve` should be active (often runs as a background service after installation). Check with `ollama list`.
        *   LM-Studio: The application should be open, the model loaded, and the local server started from its UI.
    *   Have you downloaded/pulled the specific model listed in `provider_model` in `config.ini`? (e.g., `ollama pull model-name`).
6.  **API Key Setup (if `is_local = False`):**
    *   Is the API key correctly set as an environment variable for your current terminal session? (See [Setup to run with an API](#2-set-your-api-key-as-an-environment-variable) and [FAQ: How do I set API keys?](#how-do-i-set-api-keys)).
    *   Is the key itself correct and active?
7.  **Consult Known Issues:** Review the [Known Issues](#known-issues) section above for solutions to common problems.
8.  **Search GitHub Issues:** Check if other users have reported similar problems on the [AgenticSeek GitHub Issues page](https://github.com/Fosowl/agenticSeek/issues).
9.  **Raise an Issue:** If you're still stuck, please [create a new issue](https://github.com/Fosowl/agenticSeek/issues/new/choose). Provide as much detail as possible:
    *   Your Operating System (e.g., Windows 11, macOS Sonoma, Ubuntu 22.04).
    *   Python version.
    *   Relevant parts of your `config.ini` (please redact API keys).
    *   The exact steps you took.
    *   The full error message and any relevant logs from the terminal.

<a name="faq-100-local"></a>
**Q: Can AgenticSeek really run 100% locally?**

Yes. When configured with a local LLM provider like Ollama or LM-Studio (and `is_local = True` in `config.ini`), all core components—LLM inference, web search (via local SearxNG), speech-to-text, and text-to-speech—can run on your machine without sending data to external cloud services. Using API providers is optional.

<a name="faq-install-local-llm"></a>
**Q: How do I install local LLM providers like Ollama or LM-Studio?**

*   **Ollama:**
    1.  Go to [ollama.ai](https://ollama.ai/).
    2.  Download the installer for your operating system (Windows, macOS, Linux).
    3.  Run the installer. Ollama typically sets itself up as a background service.
    4.  Open your terminal and you can start pulling models (e.g., `ollama pull deepseekcoder:6.7b`).
    5.  Run `ollama serve` if it's not already running (though it usually starts automatically).
*   **LM-Studio:**
    1.  Go to [lmstudio.ai](https://lmstudio.ai/).
    2.  Download the installer for your system.
    3.  Install and run the application.
    4.  Use the LM-Studio UI to search for and download models.
    5.  In the "Local Server" tab, select your model and click "Start Server".

<a name="faq-get-models-local"></a>
**Q: Where do I get models (e.g., Deepseek, Qwen) for my local provider?**

*   **Ollama:** Use the `ollama pull` command followed by the model name and tag. Common models can be found on [Ollama's model library](https://ollama.ai/library).
    ```sh
    ollama pull deepseekcoder:6.7b  # Pulls a specific version of Deepseek Coder
    ollama pull qwen:14b             # Pulls a specific version of Qwen
    ollama list                     # Shows models you have downloaded
    ```
*   **LM-Studio:** Use the search bar within the LM-Studio application to find models from Hugging Face and other sources. You can then download them through the UI. Ensure you download GGUF format models compatible with llama.cpp-based engines, which LM-Studio uses.

<a name="faq-set-api-keys"></a>
**Q: How do I set API keys (e.g., for OpenAI, Google) correctly?**

API keys are usually set as environment variables. This means they are variables available to the processes running in your terminal session or system-wide.

*   **Linux/macOS:**
    *   **For the current terminal session only:**
        ```sh
        export OPENAI_API_KEY="your_openai_api_key_here"
        export GOOGLE_API_KEY="your_google_api_key_here" 
        # etc. for other providers
        ```
    *   **For persistence (recommended):** Add the `export` line(s) to your shell's configuration file. This file is usually:
        *   `~/.bashrc` (for Bash shell, common on Linux)
        *   `~/.zshrc` (for Zsh shell, default on newer macOS)
        *   `~/.profile` or `~/.bash_profile` (other common locations)
        After adding the line, either source the file (e.g., `source ~/.bashrc`) or open a new terminal window for the changes to take effect.

*   **Windows:**
    *   **Command Prompt (CMD - for current session only):**
        ```cmd
        set OPENAI_API_KEY=your_openai_api_key_here
        ```
    *   **PowerShell (for current session only):**
        ```powershell
        $env:OPENAI_API_KEY="your_openai_api_key_here"
        ```
    *   **Permanently (Recommended):**
        1.  In the Windows search bar, type "environment variables" and select "Edit the system environment variables."
        2.  In the System Properties window, click the "Environment Variables..." button.
        3.  Under "User variables" (for your account only) or "System variables" (for all users, requires admin rights), click "New...".
        4.  Enter the variable name (e.g., `OPENAI_API_KEY`) and the variable value (your actual API key).
        5.  Click OK on all windows. You may need to close and reopen any active Command Prompt or PowerShell windows for the changes to take effect.

**Important:**
*   Replace `OPENAI_API_KEY`, `GOOGLE_API_KEY`, etc., with the specific environment variable name expected by the application or library for that provider. These are often found in the provider's API documentation.
*   Ensure there are no extra spaces or quotes around the actual key unless they are part of the key itself.

<a name="faq-install-script-fails"></a>
**Q: What if `install.sh` or `install.bat` fails?**

If the automatic installation scripts encounter errors:
1.  **Examine the Output:** Look closely at the error messages printed in the terminal. This will often tell you which step failed and why.
2.  **Try Manual Installation:** Follow the [Manual Installation](#manual-installation) steps for your operating system. This gives you more control over each step and can help pinpoint the problem.
3.  **System Dependencies:** Failures are often due to missing system-level dependencies required by Python packages (e.g., `portaudio-dev` for `pyaudio`). Ensure these are installed.
4.  **Permissions:** On Linux/macOS, some commands within the script might require `sudo` if your user doesn't have the necessary permissions (e.g., for installing system packages).
5.  If you continue to have issues, refer to the general [troubleshooting FAQ](#faq-troubleshooting).

**Q: Why should I use AgenticSeek as an alternative to other tools?**

AgenticSeek was started as a side-project driven by interest in AI agents, with a strong emphasis on:
*   **Local First & Privacy:** Prioritizing the ability to run entirely on your own hardware using local LLMs, ensuring your data stays private and avoiding API costs.
*   **Open Source:** Allowing for transparency, community contributions, and customization.
*   **Inspired by Sci-Fi, Built for Practicality:** Drawing inspiration from concepts like Jarvis and Friday for a "cool" user experience, while focusing on practical functionalities similar to tools like Manus AI, aiming to provide a robust local alternative.
*   **Control & Independence:** Giving users more control over their AI assistant by reducing dependency on external, proprietary systems.
=======
Maybe you didn't move `.env.example` as `.env` ? You can also export SEARXNG_BASE_URL:

`export  SEARXNG_BASE_URL="http://127.0.0.1:8080"`

## FAQ

**Q: What hardware do I need?**  

| Model Size  | GPU  | Comment                                               |
|-----------|--------|-----------------------------------------------------------|
| 7B        | 8GB Vram | ⚠️ Not recommended. Performance is poor, frequent hallucinations, and planner agents will likely fail. |
| 14B        | 12 GB VRAM (e.g. RTX 3060) | ✅ Usable for simple tasks. May struggle with web browsing and planning tasks. |
| 32B        | 24+ GB VRAM (e.g. RTX 4090) | 🚀 Success with most tasks, might still struggle with task planning |
| 70B+        | 48+ GB Vram (eg. mac studio) | 💪 Excellent. Recommended for advanced use cases. |

**Q: Why Deepseek R1 over other models?**  

Deepseek R1 excels at reasoning and tool use for its size. We think it’s a solid fit for our needs other models work fine, but Deepseek is our primary pick.

**Q: I get an error running `cli.py`. What do I do?**  

Ensure local is running (`ollama serve`), your `config.ini` matches your provider, and dependencies are installed. If none work feel free to raise an issue.

**Q: Can it really run 100% locally?**  

Yes with Ollama, lm-studio or server providers, all speech to text, LLM and text to speech model run locally. Non-local options (OpenAI or others API) are optional.

**Q: Why should I use AgenticSeek when I have Manus?**

This started as Side-Project we did out of interest about AI agents. What’s special about it is that we want to use local model and avoid APIs.
We draw inspiration from Jarvis and Friday (Iron man movies) to make it "cool" but for functionality we take more inspiration from Manus, because that's what people want in the first place: a local manus alternative.
Unlike Manus, AgenticSeek prioritizes independence from external systems, giving you more control, privacy and avoid api cost.
>>>>>>> f271a5b2

## Contribute

We’re looking for developers to improve AgenticSeek! Check out open issues or discussion.

[Contribution guide](./docs/CONTRIBUTING.md)

[![Star History Chart](https://api.star-history.com/svg?repos=Fosowl/agenticSeek&type=Date)](https://www.star-history.com/#Fosowl/agenticSeek&Date)

## Maintainers:

 > [Fosowl](https://github.com/Fosowl) | Paris Time 

 > [antoineVIVIES](https://github.com/antoineVIVIES) | Taipei Time 

 > [steveh8758](https://github.com/steveh8758) | Taipei Time 

## Special Thanks:

 > [tcsenpai](https://github.com/tcsenpai) and [plitc](https://github.com/plitc) For helping with backend dockerization
<|MERGE_RESOLUTION|>--- conflicted
+++ resolved
@@ -36,15 +36,6 @@
 
 > 🙏 This project started as a side-project and has zero roadmap and zero funding. It's grown way beyond what I expected by ending in GitHub Trending. Contributions, feedback, and patience are deeply appreciated.
 
-<<<<<<< HEAD
-This section guides you through installing AgenticSeek. Please follow the steps carefully.
-
-### **Prerequisites**
-=======
-## Prerequisites
-
-Make sure you have chrome driver, docker and python3.10 installed.
->>>>>>> f271a5b2
 
 Before you begin, ensure you have the following software installed:
 
@@ -66,200 +57,6 @@
 cd agenticSeek
 mv .env.example .env
 ```
-
-<<<<<<< HEAD
-### 2️ **Create a Python Virtual Environment**
-
-It's highly recommended to use a virtual environment to manage project dependencies.
-
-```sh
-# Ensure you are using Python 3.10 for creating the environment
-python3.10 -m venv agentic_seek_env 
-# Or if 'python3.10' is not found, try 'python3 -m venv agentic_seek_env' 
-# but verify version with 'python --version' inside the activated environment.
-
-# Activate the virtual environment
-source agentic_seek_env/bin/activate
-# On Windows PowerShell: .\agentic_seek_env\Scripts\Activate.ps1
-# On Windows CMD: agentic_seek_env\Scripts\activate.bat
-```
-
-### 3️⃣ **Install Dependencies**
-
-This step includes installing Python packages and setting up ChromeDriver.
-
-#### **ChromeDriver Installation**
-
-1.  **Check your Chrome Version:** Open Google Chrome, go to `Settings -> About Chrome` to find your version (e.g., 120.0.6099.110).
-2.  **Download ChromeDriver:**
-    *   For Chrome version 115 or newer, download from [Chrome for Testing (CfT) JSON Endpoints](https://googlechromelabs.github.io/chrome-for-testing/). Find the stable version matching your Chrome's major version.
-    *   For older versions (not recommended), you might find them on the [ChromeDriver downloads page](https://chromedriver.chromium.org/downloads).
-3.  **Install ChromeDriver:**
-    *   **Linux/macOS:** Download the appropriate zip file, extract `chromedriver`, and move it to a directory in your system's PATH (e.g., `/usr/local/bin`). Ensure it's executable (`chmod +x /usr/local/bin/chromedriver`).
-    *   **Windows:** Download the zip file, extract `chromedriver.exe`, and place it in a directory included in your system's PATH (e.g., `C:\Windows\System32` or a dedicated scripts folder that you've added to PATH).
-    *   Alternatively, you can place `chromedriver` (or `chromedriver.exe`) directly in the root of the `agenticSeek` project directory. The application will try to find it there.
-
-#### **Python Packages & System Dependencies**
-
-**Automatic Installation (Recommended):**
-
-The following scripts attempt to install system dependencies (like `portaudio`) and Python packages from `requirements.txt`.
-
-*   **Linux/macOS:**
-    ```sh
-    ./install.sh
-    ```
-*   **Windows:**
-    ```sh
-    ./install.bat
-    ```
-    *Note for Windows:* The batch script will attempt to install `pyaudio`. This may require "Microsoft Visual C++ 14.0 or greater". If `pyaudio` installation fails, you might need to install it manually via a wheel file or install PortAudio first. See manual Windows instructions below.
-
-**Manual Installation:**
-
-If automatic installation fails or you prefer manual setup:
-
-*   **All Operating Systems:**
-    1.  Ensure your virtual environment is active.
-    2.  Install Python packages:
-        ```sh
-        pip3 install -r requirements.txt
-        ```
-
-*   **Linux Specific System Dependencies:**
-    ```sh
-    sudo apt update
-    sudo apt install -y alsa-utils portaudio19-dev python3-pyaudio libgtk-3-dev libnotify-dev libgconf-2-4 libnss3 libxss1
-    ```
-    *(Note: `python3-pyaudio` might be handled by `pip install` if `portaudio19-dev` is present).*
-
-*   **macOS Specific System Dependencies:**
-    ```sh
-    brew update
-    brew install portaudio  # For pyaudio
-    # ChromeDriver should be handled by the dedicated ChromeDriver Installation step above.
-    # `brew install --cask chromedriver` can also work but ensure version compatibility.
-    ```
-
-*   **Windows Specific System Dependencies:**
-    1.  `pip install pyreadline3` (usually part of `requirements.txt`)
-    2.  **PortAudio for PyAudio:**
-        *   `pyaudio` (for voice functionality) requires PortAudio. If `pip install pyaudio` (from `requirements.txt`) fails:
-            *   Try installing from a pre-compiled wheel: Find a `pyaudio` wheel compatible with your Python version (3.10) and system architecture from sites like [Christoph Gohlke's Python Libraries page](https://www.lfd.uci.edu/~gohlke/pythonlibs/#pyaudio). Download the `.whl` file and install with `pip install PyAudio‑XYZ.whl`.
-            *   Alternatively, install PortAudio via a package manager like [vcpkg](https://vcpkg.io/en/index.html) or by [building from source](http://files.portaudio.com/docs/v19-doxydocs/compile_windows.html), then try `pip install pyaudio` again.
-
----
-## Configuration (`config.ini`)
-
-Before running AgenticSeek, you need to configure it by editing the `config.ini` file. This file is created when you run `mv .env.example .env` during the initial setup.
-
-Key settings are explained in the [Config Section](#config) later in this README. For now, be aware that you'll need to update it based on whether you're running an LLM locally or via an API.
-
----
-
-## Running AgenticSeek
-
-Choose one of the following setups based on how you want to run the Large Language Model (LLM).
-
-## Setup for running LLM locally on your machine
-
-This setup allows you to run AgenticSeek with an LLM hosted entirely on your own hardware, ensuring privacy.
-
-**Hardware Requirements:**
-
-Running LLMs locally requires significant hardware resources. Refer to the [FAQ: What hardware do I need?](#faq) for detailed model performance and hardware recommendations (minimum 8GB VRAM GPU, 12GB+ recommended).
-
-**1. Install a Local LLM Provider:**
-
-You need software to serve the LLM locally. Popular choices:
-
-*   **Ollama:**
-    *   **Installation:** Download and install Ollama from [ollama.ai](https://ollama.ai/).
-    *   **Homepage:** [https://ollama.ai/](https://ollama.ai/)
-*   **LM-Studio:**
-    *   **Installation:** Download and install LM-Studio from [lmstudio.ai](https://lmstudio.ai/).
-    *   **Homepage:** [https://lmstudio.ai/](https://lmstudio.ai/)
-*   **OpenAI-Compatible Server (e.g., llama.cpp, vLLM):**
-    *   These are more advanced setups. You'll need to follow their respective documentation to start a server that exposes an OpenAI-compatible API.
-    *   Example: [llama.cpp server documentation](https://github.com/ggerganov/llama.cpp/tree/master/examples/server)
-
-**2. Download/Select a Model:**
-
-Once your provider is installed, download a model. We recommend reasoning models like *Qwen* or *Deepseek*.
-
-*   **For Ollama:**
-    ```sh
-    ollama pull deepseekcoder:6.7b # Example: deepseek-coder 6.7B
-    ollama pull qwen:14b           # Example: Qwen 14B
-    # List available models with `ollama list`
-    ```
-*   **For LM-Studio:** Use the UI to search for and download models.
-*   **For OpenAI-Compatible Servers:** Configure the server to use your desired model.
-
-**3. Start Your Local LLM Provider:**
-
-*   **Ollama:**
-    ```sh
-    ollama serve
-    ```
-    (This often runs automatically after installation on some systems).
-*   **LM-Studio:** Start the application and use its UI to load a model and start the server.
-*   **OpenAI-Compatible Server:** Follow its specific instructions to start the server.
-
-**4. Update `config.ini`:**
-=======
-### 2. Change the .env file content
-
-```sh
-SEARXNG_BASE_URL="http://127.0.0.1:8080"
-REDIS_BASE_URL="redis://redis:6379/0"
-WORK_DIR="/Users/mlg/Documents/workspace_for_ai"
-OLLAMA_PORT="11434"
-LM_STUDIO_PORT="1234"
-CUSTOM_ADDITIONAL_LLM_PORT="11435"
-OPENAI_API_KEY='optional'
-DEEPSEEK_API_KEY='optional'
-OPENROUTER_API_KEY='optional'
-TOGETHER_API_KEY='optional'
-GOOGLE_API_KEY='optional'
-ANTHROPIC_API_KEY='optional'
-```
-
-**API Key are totally optional for user who choose to run LLM locally. Which is the primary purpose of this project. Leave empty if you have sufficient hardware**
-
-The following environment variables configure your application's connections and API keys.  
-
-Update the `.env` file with your own values as needed:
-
-- **SEARXNG_BASE_URL**: Leave unchanged 
-- **REDIS_BASE_URL**: Leave unchanged 
-- **WORK_DIR**: Path to your working directory on your local machine. AgenticSeek will be able to read and interact with these files.
-- **OLLAMA_PORT**: Port number for the Ollama service.
-- **LM_STUDIO_PORT**: Port number for the LM Studio service.
-- **CUSTOM_ADDITIONAL_LLM_PORT**: Port for any additional custom LLM service.
-
-All API key environment variables below are **optional**. You only need to provide them if you plan to use external APIs instead of running LLMs locally.
-
-### 3. **Start Docker**
-
-Make sure Docker is installed and running on your system. You can start Docker using the following commands:
-
-- **On Linux/macOS:**  
-    Open a terminal and run:
-    ```sh
-    sudo systemctl start docker
-    ```
-    Or launch Docker Desktop from your applications menu if installed.
-
-- **On Windows:**  
-    Start Docker Desktop from the Start menu.
-
-You can verify Docker is running by executing:
-```sh
-docker info
-```
-If you see information about your Docker installation, it is running correctly.
->>>>>>> f271a5b2
 
 Modify your `config.ini` file:
 ```ini
@@ -316,25 +113,6 @@
 stealth_mode = True # Use undetected selenium to reduce browser detection
 ```
 
-<<<<<<< HEAD
-**List of local providers** (summary)
-
-| Provider  | Local? | `provider_name` in `config.ini` | Description                                                      |
-|-----------|--------|---------------------------------|------------------------------------------------------------------|
-| Ollama    | Yes    | `ollama`                        | Run LLMs locally with ease using Ollama.                         |
-| LM-Studio | Yes    | `lm-studio`                     | Run LLMs locally with LM-Studio's UI and server.                 |
-| OpenAI Compatible API | Yes | `openai`               | Use a local server (e.g., llama.cpp, vLLM) that mimics the OpenAI API. |
-=======
-**Warning**:
-
-- The `config.ini` file format does not support comments. 
-Do not copy and paste the example configuration directly, as comments will cause errors.  Instead, manually modify the `config.ini` file with your desired settings, excluding any comments.
-
-- Do *NOT* set provider_name to `openai` if using LM-studio for running LLMs. Set it to `lm-studio`.
-
-- Some provider (eg: lm-studio) require you to have `http://` in front of the IP. For example `http://127.0.0.1:1234`
->>>>>>> f271a5b2
-
 Next step: [Start services and run AgenticSeek](#start-services-and-run)
 
 *See the [Troubleshooting](#troubleshooting) section if you are having issues.*
@@ -353,13 +131,6 @@
 
 **2. Set Your API Key as an Environment Variable:**
 
-<<<<<<< HEAD
-AgenticSeek expects the API key to be available as an environment variable.
-=======
-**Running with an API is optional, see above to run locally.**
-
-Set the desired provider in the `config.ini`. See below for a list of API providers.
->>>>>>> f271a5b2
 
 *   **Linux/macOS:**
     Open your terminal and use the `export` command. It's best to add this to your shell's profile file (e.g., `~/.bashrc`, `~/.zshrc`) for persistence.
@@ -411,19 +182,6 @@
 *   Coding/bash tasks might encounter issues with Gemini, as it may not strictly follow formatting prompts optimized for Deepseek.
 *   The `provider_server_address` in `config.ini` is generally not used when `is_local = False` as the API endpoint is usually hardcoded in the respective provider's library.
 
-<<<<<<< HEAD
-Next step: [Start services and run AgenticSeek](#start-services-and-run)
-
-*See the [Troubleshooting](#troubleshooting) section if you are having issues.*
-*For detailed `config.ini` explanations, see [Config Section](#config).*
-
----
-
-Please also note that coding/bash might fail with gemini, it seem to ignore our prompt for format to respect, which are optimized for deepseek r1.
-=======
-Please note that coding/bash might fail with gemini, it seems to ignore our prompt for format to respect, which are optimized for deepseek r1. Model such are gpt-4o seem to perform poorly with our prompt as well.
->>>>>>> f271a5b2
-
 Next step: [Start services and run AgenticSeek](#Start-services-and-Run)
 
 *See the **Known issues** section if you are having issues*
@@ -434,46 +192,6 @@
 
 ## Start services and Run
 
-<<<<<<< HEAD
-Activate your Python virtual environment if it's not already active:
-```sh
-# Linux/macOS
-source agentic_seek_env/bin/activate
-
-# Windows PowerShell
-.\agentic_seek_env\Scripts\Activate.ps1
-
-# Windows CMD
-agentic_seek_env\Scripts\activate.bat
-```
-
-Start required background services using Docker Compose. This will launch:
-    - SearxNG (local meta-search engine)
-    - Redis (database for SearxNG)
-    - Frontend (web interface, if you choose to use it)
-
-```sh
-# For Linux (if your user is not in the docker group, sudo might be required for docker commands)
-./start_services.sh 
-# or if you need sudo for Docker: sudo ./start_services.sh
-
-# For macOS (sudo is typically not required if Docker Desktop is correctly installed)
-./start_services.sh
-
-# For Windows
-start ./start_services.cmd 
-# This will open a new command prompt window for the services.
-=======
-Start required services. This will start all services from the docker-compose.yml, including:
-    - searxng
-    - redis (required by searxng)
-    - frontend
-    - backend (if using `full`)
-
-```sh
-./start_services.sh full # MacOS
-start ./start_services.cmd full # Window
->>>>>>> f271a5b2
 ```
 *Troubleshooting service start:* If these scripts fail, ensure Docker Engine is running and Docker Compose (V2, `docker compose`) is correctly installed. Check the output in the terminal for error messages. See [FAQ: Help! I get an error when running AgenticSeek or its scripts.](#faq-troubleshooting)
 
@@ -640,10 +358,7 @@
 save_session = False
 speak = False
 listen = False
-<<<<<<< HEAD
-work_dir =  /Users/mlg/Documents/ai_folder # IMPORTANT: Update this to a valid path on your system
-=======
->>>>>>> f271a5b2
+
 jarvis_personality = False
 languages = en zh # List of languages for TTS and potentially routing.
 [BROWSER]
@@ -675,22 +390,6 @@
     *   `headless_browser`: `True` to run the automated browser without a visible window (recommended for web interface or non-interactive use). `False` to show the browser window (useful for CLI mode or debugging).
     *   `stealth_mode`: `True` to enable measures to make browser automation harder to detect. May require manual installation of browser extensions like anticaptcha.
 
-<<<<<<< HEAD
----
-## Providers
-=======
-- speak -> Enables voice output (True) or not (False).
-
-- listen -> listen to voice input (True) or not (False).
-
-- jarvis_personality -> Uses a JARVIS-like personality (True) or not (False). This simply change the prompt file.
-
-- languages -> The list of supported language, needed for the llm router to work properly, avoid putting too many or too similar languages.
-
-- headless_browser -> Runs browser without a visible window (True) or not (False).
-
-- stealth_mode -> Make bot detector time harder. Only downside is you have to manually install the anticaptcha extension.
->>>>>>> f271a5b2
 
 This section summarizes the supported LLM provider types. Configure them in `config.ini`.
 
@@ -777,200 +476,6 @@
 ValueError: SearxNG base URL must be provided either as an argument or via the SEARXNG_BASE_URL environment variable.`
 ```
 
-<<<<<<< HEAD
-*   **Cause:** The `.env` file is missing or the `SEARXNG_BASE_URL` variable is not set within it.
-*   **Solution:**
-    1.  Ensure you have copied `.env.example` to `.env` in the root of the project directory (`mv .env.example .env` on Linux/macOS or `copy .env.example .env` on Windows).
-    2.  Verify that the `.env` file contains `SEARXNG_BASE_URL="http://127.0.0.1:8080"`.
-    3.  Alternatively (not recommended for permanent setup), you can set the environment variable in your terminal:
-        *   Linux/macOS: `export SEARXNG_BASE_URL="http://127.0.0.1:8080"`
-        *   Windows (CMD): `set SEARXNG_BASE_URL="http://127.0.0.1:8080"`
-        *   Windows (PowerShell): `$env:SEARXNG_BASE_URL="http://127.0.0.1:8080"`
-
-## FAQ (Frequently Asked Questions)
-
-<a name="faq-hardware"></a>
-**Q: What hardware do I need to run LLMs locally?**
-
-| Model Size | Minimum GPU VRAM | Performance & Capability Notes                                                                 | Example GPU Tier    |
-|------------|------------------|------------------------------------------------------------------------------------------------|---------------------|
-| ~7B        | 8GB VRAM         | ⚠️ **Not Recommended for Agentic Tasks:** Performance is generally poor for complex reasoning, web browsing, or planning. May work for very simple queries. Expect frequent errors or nonsensical outputs. | e.g., RTX 3050 Laptop |
-| ~14B       | 12GB VRAM        | ✅ **Basic Usability:** Can handle simpler tasks. May struggle with extensive web browsing, complex planning, or generating very long code sequences. | e.g., RTX 3060 (12GB) |
-| ~30-34B    | 24GB VRAM        | 🚀 **Good Performance:** Suitable for most tasks, including moderately complex web browsing and planning. Good balance of capability and resource requirements. | e.g., RTX 3090, RTX 4090 |
-| 70B+       | 48GB VRAM        | 💪 **Excellent Performance:** Recommended for advanced use cases, extensive research, and complex multi-step planning. Provides the most robust results. | e.g., 2x RTX 3090, A100 (40/80GB), Mac Studio M2/M3 Ultra |
-
-*Notes:*
-*   These are general guidelines. Performance also depends on model quantization, software (e.g., Ollama, LM-Studio), and CPU/RAM speed.
-*   Always check the specific model card for memory recommendations.
-*   Using CPU for inference is possible with some setups (e.g., Ollama with smaller models) but will be significantly slower.
-
-<a name="faq-deepseek"></a>
-**Q: Why is Deepseek R1 often mentioned or recommended?**
-
-Deepseek models (especially their coder series) have shown strong performance in reasoning, instruction following, and tool/function calling for their size. AgenticSeek's prompts and internal logic have been tested extensively with these models. While other models can work, Deepseek often provides a good baseline experience for agentic tasks.
-
-<a name="faq-troubleshooting"></a>
-**Q: Help! I get an error when running AgenticSeek or its scripts. What should I do?**
-
-Here's a step-by-step troubleshooting guide:
-
-1.  **Read the Error Message Carefully:** The error message itself is the most important clue. Try to understand what it's saying.
-2.  **Check Prerequisites & Installation:**
-    *   **Python Version:** Are you using Python 3.10.x? Verify with `python --version` (or `python3.10 --version`) in your activated virtual environment.
-    *   **Virtual Environment:** Is your virtual environment (`agentic_seek_env`) activated? You should see its name in your terminal prompt. If not, activate it (see [Installation](#2️-create-a-python-virtual-environment)).
-    *   **Dependencies:** Did `pip3 install -r requirements.txt` complete without errors? If not, address those errors first. Check for missing system dependencies mentioned in the [Manual Installation](#manual-installation) section.
-    *   **Core Software:** Are Git, Docker Engine, Docker Compose (V2, `docker compose`), and Google Chrome installed correctly?
-    *   **ChromeDriver:** Is ChromeDriver installed, matching your Chrome version, and accessible (in PATH or project root)? See [ChromeDriver Installation](#chromedriver-installation) and [ChromeDriver Issues](#chromedriver-issues).
-3.  **Verify Service Status (`./start_services.sh` or `start_services.cmd`):**
-    *   Did this script complete successfully? Review its output for any error messages (e.g., Docker not running, port conflicts).
-    *   Are essential services like SearxNG running? Try accessing `http://localhost:8080` in your browser. If it doesn't load, the services didn't start correctly.
-4.  **Check `config.ini` (See [Config Section](#config) for details):**
-    *   Is the file correctly named `config.ini` (not `config.ini.example`)?
-    *   `provider_name`: Does it match your intended setup (e.g., `ollama`, `lm-studio`, `openai`, `google`)?
-    *   `is_local`: `True` for local LLMs, `False` for cloud APIs.
-    *   `provider_server_address`:
-        *   For local LLMs: Is it correct (e.g., `http://127.0.0.1:11434` for Ollama, `http://127.0.0.1:1234` for LM-Studio)? Does it include `http://`?
-        *   For API usage, this is usually less critical but ensure it's not misconfigured if present.
-    *   `work_dir`: Is this set to a valid, existing directory path on your system where AgenticSeek can read/write files?
-5.  **Local LLM Provider Status (if `is_local = True`):**
-    *   Is your chosen LLM provider software (Ollama, LM-Studio) running independently?
-        *   Ollama: `ollama serve` should be active (often runs as a background service after installation). Check with `ollama list`.
-        *   LM-Studio: The application should be open, the model loaded, and the local server started from its UI.
-    *   Have you downloaded/pulled the specific model listed in `provider_model` in `config.ini`? (e.g., `ollama pull model-name`).
-6.  **API Key Setup (if `is_local = False`):**
-    *   Is the API key correctly set as an environment variable for your current terminal session? (See [Setup to run with an API](#2-set-your-api-key-as-an-environment-variable) and [FAQ: How do I set API keys?](#how-do-i-set-api-keys)).
-    *   Is the key itself correct and active?
-7.  **Consult Known Issues:** Review the [Known Issues](#known-issues) section above for solutions to common problems.
-8.  **Search GitHub Issues:** Check if other users have reported similar problems on the [AgenticSeek GitHub Issues page](https://github.com/Fosowl/agenticSeek/issues).
-9.  **Raise an Issue:** If you're still stuck, please [create a new issue](https://github.com/Fosowl/agenticSeek/issues/new/choose). Provide as much detail as possible:
-    *   Your Operating System (e.g., Windows 11, macOS Sonoma, Ubuntu 22.04).
-    *   Python version.
-    *   Relevant parts of your `config.ini` (please redact API keys).
-    *   The exact steps you took.
-    *   The full error message and any relevant logs from the terminal.
-
-<a name="faq-100-local"></a>
-**Q: Can AgenticSeek really run 100% locally?**
-
-Yes. When configured with a local LLM provider like Ollama or LM-Studio (and `is_local = True` in `config.ini`), all core components—LLM inference, web search (via local SearxNG), speech-to-text, and text-to-speech—can run on your machine without sending data to external cloud services. Using API providers is optional.
-
-<a name="faq-install-local-llm"></a>
-**Q: How do I install local LLM providers like Ollama or LM-Studio?**
-
-*   **Ollama:**
-    1.  Go to [ollama.ai](https://ollama.ai/).
-    2.  Download the installer for your operating system (Windows, macOS, Linux).
-    3.  Run the installer. Ollama typically sets itself up as a background service.
-    4.  Open your terminal and you can start pulling models (e.g., `ollama pull deepseekcoder:6.7b`).
-    5.  Run `ollama serve` if it's not already running (though it usually starts automatically).
-*   **LM-Studio:**
-    1.  Go to [lmstudio.ai](https://lmstudio.ai/).
-    2.  Download the installer for your system.
-    3.  Install and run the application.
-    4.  Use the LM-Studio UI to search for and download models.
-    5.  In the "Local Server" tab, select your model and click "Start Server".
-
-<a name="faq-get-models-local"></a>
-**Q: Where do I get models (e.g., Deepseek, Qwen) for my local provider?**
-
-*   **Ollama:** Use the `ollama pull` command followed by the model name and tag. Common models can be found on [Ollama's model library](https://ollama.ai/library).
-    ```sh
-    ollama pull deepseekcoder:6.7b  # Pulls a specific version of Deepseek Coder
-    ollama pull qwen:14b             # Pulls a specific version of Qwen
-    ollama list                     # Shows models you have downloaded
-    ```
-*   **LM-Studio:** Use the search bar within the LM-Studio application to find models from Hugging Face and other sources. You can then download them through the UI. Ensure you download GGUF format models compatible with llama.cpp-based engines, which LM-Studio uses.
-
-<a name="faq-set-api-keys"></a>
-**Q: How do I set API keys (e.g., for OpenAI, Google) correctly?**
-
-API keys are usually set as environment variables. This means they are variables available to the processes running in your terminal session or system-wide.
-
-*   **Linux/macOS:**
-    *   **For the current terminal session only:**
-        ```sh
-        export OPENAI_API_KEY="your_openai_api_key_here"
-        export GOOGLE_API_KEY="your_google_api_key_here" 
-        # etc. for other providers
-        ```
-    *   **For persistence (recommended):** Add the `export` line(s) to your shell's configuration file. This file is usually:
-        *   `~/.bashrc` (for Bash shell, common on Linux)
-        *   `~/.zshrc` (for Zsh shell, default on newer macOS)
-        *   `~/.profile` or `~/.bash_profile` (other common locations)
-        After adding the line, either source the file (e.g., `source ~/.bashrc`) or open a new terminal window for the changes to take effect.
-
-*   **Windows:**
-    *   **Command Prompt (CMD - for current session only):**
-        ```cmd
-        set OPENAI_API_KEY=your_openai_api_key_here
-        ```
-    *   **PowerShell (for current session only):**
-        ```powershell
-        $env:OPENAI_API_KEY="your_openai_api_key_here"
-        ```
-    *   **Permanently (Recommended):**
-        1.  In the Windows search bar, type "environment variables" and select "Edit the system environment variables."
-        2.  In the System Properties window, click the "Environment Variables..." button.
-        3.  Under "User variables" (for your account only) or "System variables" (for all users, requires admin rights), click "New...".
-        4.  Enter the variable name (e.g., `OPENAI_API_KEY`) and the variable value (your actual API key).
-        5.  Click OK on all windows. You may need to close and reopen any active Command Prompt or PowerShell windows for the changes to take effect.
-
-**Important:**
-*   Replace `OPENAI_API_KEY`, `GOOGLE_API_KEY`, etc., with the specific environment variable name expected by the application or library for that provider. These are often found in the provider's API documentation.
-*   Ensure there are no extra spaces or quotes around the actual key unless they are part of the key itself.
-
-<a name="faq-install-script-fails"></a>
-**Q: What if `install.sh` or `install.bat` fails?**
-
-If the automatic installation scripts encounter errors:
-1.  **Examine the Output:** Look closely at the error messages printed in the terminal. This will often tell you which step failed and why.
-2.  **Try Manual Installation:** Follow the [Manual Installation](#manual-installation) steps for your operating system. This gives you more control over each step and can help pinpoint the problem.
-3.  **System Dependencies:** Failures are often due to missing system-level dependencies required by Python packages (e.g., `portaudio-dev` for `pyaudio`). Ensure these are installed.
-4.  **Permissions:** On Linux/macOS, some commands within the script might require `sudo` if your user doesn't have the necessary permissions (e.g., for installing system packages).
-5.  If you continue to have issues, refer to the general [troubleshooting FAQ](#faq-troubleshooting).
-
-**Q: Why should I use AgenticSeek as an alternative to other tools?**
-
-AgenticSeek was started as a side-project driven by interest in AI agents, with a strong emphasis on:
-*   **Local First & Privacy:** Prioritizing the ability to run entirely on your own hardware using local LLMs, ensuring your data stays private and avoiding API costs.
-*   **Open Source:** Allowing for transparency, community contributions, and customization.
-*   **Inspired by Sci-Fi, Built for Practicality:** Drawing inspiration from concepts like Jarvis and Friday for a "cool" user experience, while focusing on practical functionalities similar to tools like Manus AI, aiming to provide a robust local alternative.
-*   **Control & Independence:** Giving users more control over their AI assistant by reducing dependency on external, proprietary systems.
-=======
-Maybe you didn't move `.env.example` as `.env` ? You can also export SEARXNG_BASE_URL:
-
-`export  SEARXNG_BASE_URL="http://127.0.0.1:8080"`
-
-## FAQ
-
-**Q: What hardware do I need?**  
-
-| Model Size  | GPU  | Comment                                               |
-|-----------|--------|-----------------------------------------------------------|
-| 7B        | 8GB Vram | ⚠️ Not recommended. Performance is poor, frequent hallucinations, and planner agents will likely fail. |
-| 14B        | 12 GB VRAM (e.g. RTX 3060) | ✅ Usable for simple tasks. May struggle with web browsing and planning tasks. |
-| 32B        | 24+ GB VRAM (e.g. RTX 4090) | 🚀 Success with most tasks, might still struggle with task planning |
-| 70B+        | 48+ GB Vram (eg. mac studio) | 💪 Excellent. Recommended for advanced use cases. |
-
-**Q: Why Deepseek R1 over other models?**  
-
-Deepseek R1 excels at reasoning and tool use for its size. We think it’s a solid fit for our needs other models work fine, but Deepseek is our primary pick.
-
-**Q: I get an error running `cli.py`. What do I do?**  
-
-Ensure local is running (`ollama serve`), your `config.ini` matches your provider, and dependencies are installed. If none work feel free to raise an issue.
-
-**Q: Can it really run 100% locally?**  
-
-Yes with Ollama, lm-studio or server providers, all speech to text, LLM and text to speech model run locally. Non-local options (OpenAI or others API) are optional.
-
-**Q: Why should I use AgenticSeek when I have Manus?**
-
-This started as Side-Project we did out of interest about AI agents. What’s special about it is that we want to use local model and avoid APIs.
-We draw inspiration from Jarvis and Friday (Iron man movies) to make it "cool" but for functionality we take more inspiration from Manus, because that's what people want in the first place: a local manus alternative.
-Unlike Manus, AgenticSeek prioritizes independence from external systems, giving you more control, privacy and avoid api cost.
->>>>>>> f271a5b2
-
 ## Contribute
 
 We’re looking for developers to improve AgenticSeek! Check out open issues or discussion.
